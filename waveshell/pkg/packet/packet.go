// Copyright 2023, Command Line Inc.
// SPDX-License-Identifier: Apache-2.0

package packet

import (
	"bytes"
	"context"
	"encoding/base64"
	"encoding/json"
	"errors"
	"fmt"
	"io"
	"io/fs"
	"log"
	"os"
	"reflect"
	"sync"
	"time"

	"github.com/wavetermdev/waveterm/waveshell/pkg/base"
	"github.com/wavetermdev/waveterm/waveshell/pkg/wlog"
)

// single          : <init, >run, >cmddata, >cmddone, <cmdstart, <>data, <>dataack, <cmddone
// single(detached): <init, >run, >cmddata, >cmddone, <cmdstart
// server          : <init, >run, >cmddata, >cmddone, <cmdstart, <>data, <>dataack, <cmddone
//                   >cd, >getcmd, >untailcmd, >input, <resp
// all             : <>error, <>message, <>ping, <raw
//
// >streamfile, <streamfileresp, <filedata*
// >writefile, <writefileready, >filedata*, <writefiledone

const MaxCompGenValues = 100

var GlobalDebug = false

const (
	RunPacketStr            = "run" // rpc
	PingPacketStr           = "ping"
	InitPacketStr           = "init"
	DataPacketStr           = "data"     // command
	DataAckPacketStr        = "dataack"  // command
	CmdStartPacketStr       = "cmdstart" // rpc-response
	CmdDonePacketStr        = "cmddone"  // command
	DataEndPacketStr        = "dataend"
	ResponsePacketStr       = "resp" // rpc-response
	DonePacketStr           = "done"
	MessagePacketStr        = "message"
	GetCmdPacketStr         = "getcmd"    // rpc
	UntailCmdPacketStr      = "untailcmd" // rpc
	CdPacketStr             = "cd"        // rpc
	RawPacketStr            = "raw"
	SpecialInputPacketStr   = "sinput"         // command
	CompGenPacketStr        = "compgen"        // rpc
	ReInitPacketStr         = "reinit"         // rpc
	CmdFinalPacketStr       = "cmdfinal"       // command, pushed at the "end" of a command (fail-safe for no cmddone)
	StreamFilePacketStr     = "streamfile"     // rpc
	StreamFileResponseStr   = "streamfileresp" // rpc-response
	WriteFilePacketStr      = "writefile"      // rpc
	WriteFileReadyPacketStr = "writefileready" // rpc-response
	WriteFileDonePacketStr  = "writefiledone"  // rpc-response
	FileDataPacketStr       = "filedata"
	FileStatPacketStr       = "filestat"
	LogPacketStr            = "log" // logging packet (sent from waveshell back to server)
	ShellStatePacketStr     = "shellstate"
	RpcInputPacketStr       = "rpcinput" // rpc-followup
	SudoRequestPacketStr    = "sudorequest"
	SudoResponsePacketStr   = "sudoresponse"

	OpenAIPacketStr   = "openai" // other
	OpenAICloudReqStr = "openai-cloudreq"
)

const (
	ShellType_bash = "bash"
	ShellType_zsh  = "zsh"
)

const (
	EC_InvalidCwd    = "ERRCWD"
	EC_CmdNotRunning = "CMDNOTRUNNING"
)

const PacketSenderQueueSize = 20

const PacketEOFStr = "EOF"

var TypeStrToFactory map[string]reflect.Type

const OpenAICmdInfoChatGreetingMessage = "Hello, may I help you with this command?  \n(Ctrl-Space: open, ESC: close, Ctrl+L: clear chat buffer, Up/Down: select code blocks, Enter: to copy a selected code block to the command input)"

func init() {
	TypeStrToFactory = make(map[string]reflect.Type)
	TypeStrToFactory[RunPacketStr] = reflect.TypeOf(RunPacketType{})
	TypeStrToFactory[PingPacketStr] = reflect.TypeOf(PingPacketType{})
	TypeStrToFactory[ResponsePacketStr] = reflect.TypeOf(ResponsePacketType{})
	TypeStrToFactory[DonePacketStr] = reflect.TypeOf(DonePacketType{})
	TypeStrToFactory[MessagePacketStr] = reflect.TypeOf(MessagePacketType{})
	TypeStrToFactory[CmdStartPacketStr] = reflect.TypeOf(CmdStartPacketType{})
	TypeStrToFactory[CmdDonePacketStr] = reflect.TypeOf(CmdDonePacketType{})
	TypeStrToFactory[GetCmdPacketStr] = reflect.TypeOf(GetCmdPacketType{})
	TypeStrToFactory[UntailCmdPacketStr] = reflect.TypeOf(UntailCmdPacketType{})
	TypeStrToFactory[InitPacketStr] = reflect.TypeOf(InitPacketType{})
	TypeStrToFactory[CdPacketStr] = reflect.TypeOf(CdPacketType{})
	TypeStrToFactory[RawPacketStr] = reflect.TypeOf(RawPacketType{})
	TypeStrToFactory[SpecialInputPacketStr] = reflect.TypeOf(SpecialInputPacketType{})
	TypeStrToFactory[DataPacketStr] = reflect.TypeOf(DataPacketType{})
	TypeStrToFactory[DataAckPacketStr] = reflect.TypeOf(DataAckPacketType{})
	TypeStrToFactory[DataEndPacketStr] = reflect.TypeOf(DataEndPacketType{})
	TypeStrToFactory[CompGenPacketStr] = reflect.TypeOf(CompGenPacketType{})
	TypeStrToFactory[ReInitPacketStr] = reflect.TypeOf(ReInitPacketType{})
	TypeStrToFactory[CmdFinalPacketStr] = reflect.TypeOf(CmdFinalPacketType{})
	TypeStrToFactory[StreamFilePacketStr] = reflect.TypeOf(StreamFilePacketType{})
	TypeStrToFactory[StreamFileResponseStr] = reflect.TypeOf(StreamFileResponseType{})
	TypeStrToFactory[OpenAIPacketStr] = reflect.TypeOf(OpenAIPacketType{})
	TypeStrToFactory[FileDataPacketStr] = reflect.TypeOf(FileDataPacketType{})
	TypeStrToFactory[WriteFilePacketStr] = reflect.TypeOf(WriteFilePacketType{})
	TypeStrToFactory[WriteFileReadyPacketStr] = reflect.TypeOf(WriteFileReadyPacketType{})
	TypeStrToFactory[WriteFileDonePacketStr] = reflect.TypeOf(WriteFileDonePacketType{})
	TypeStrToFactory[LogPacketStr] = reflect.TypeOf(LogPacketType{})
	TypeStrToFactory[ShellStatePacketStr] = reflect.TypeOf(ShellStatePacketType{})
	TypeStrToFactory[FileStatPacketStr] = reflect.TypeOf(FileStatPacketType{})
	TypeStrToFactory[RpcInputPacketStr] = reflect.TypeOf(RpcInputPacketType{})
	TypeStrToFactory[SudoRequestPacketStr] = reflect.TypeOf(SudoRequestPacketType{})
	TypeStrToFactory[SudoResponsePacketStr] = reflect.TypeOf(SudoResponsePacketType{})

	var _ RpcPacketType = (*RunPacketType)(nil)
	var _ RpcPacketType = (*GetCmdPacketType)(nil)
	var _ RpcPacketType = (*UntailCmdPacketType)(nil)
	var _ RpcPacketType = (*CdPacketType)(nil)
	var _ RpcPacketType = (*CompGenPacketType)(nil)
	var _ RpcPacketType = (*ReInitPacketType)(nil)
	var _ RpcPacketType = (*StreamFilePacketType)(nil)
	var _ RpcPacketType = (*WriteFilePacketType)(nil)

	var _ RpcResponsePacketType = (*CmdStartPacketType)(nil)
	var _ RpcResponsePacketType = (*ResponsePacketType)(nil)
	var _ RpcResponsePacketType = (*StreamFileResponseType)(nil)
	var _ RpcResponsePacketType = (*FileDataPacketType)(nil)
	var _ RpcResponsePacketType = (*WriteFileReadyPacketType)(nil)
	var _ RpcResponsePacketType = (*WriteFileDonePacketType)(nil)
	var _ RpcResponsePacketType = (*ShellStatePacketType)(nil)

	var _ RpcFollowUpPacketType = (*FileDataPacketType)(nil)
	var _ RpcFollowUpPacketType = (*RpcInputPacketType)(nil)

	var _ CommandPacketType = (*DataPacketType)(nil)
	var _ CommandPacketType = (*DataAckPacketType)(nil)
	var _ CommandPacketType = (*CmdDonePacketType)(nil)
	var _ CommandPacketType = (*SpecialInputPacketType)(nil)
	var _ CommandPacketType = (*CmdFinalPacketType)(nil)
	var _ CommandPacketType = (*SudoResponsePacketType)(nil)
}

func RegisterPacketType(typeStr string, rtype reflect.Type) {
	TypeStrToFactory[typeStr] = rtype
}

func MakePacket(packetType string) (PacketType, error) {
	rtype := TypeStrToFactory[packetType]
	if rtype == nil {
		return nil, fmt.Errorf("invalid packet type '%s'", packetType)
	}
	rtn := reflect.New(rtype)
	return rtn.Interface().(PacketType), nil
}

type PingPacketType struct {
	Type string `json:"type"`
}

func (*PingPacketType) GetType() string {
	return PingPacketStr
}

func MakePingPacket() *PingPacketType {
	return &PingPacketType{Type: PingPacketStr}
}

type RpcInputPacketType struct {
	Type  string `json:"type"`
	ReqId string `json:"reqid"`
	Data  []byte `json:"data"`
}

func (*RpcInputPacketType) GetType() string {
	return RpcInputPacketStr
}

func (p *RpcInputPacketType) GetAssociatedReqId() string {
	return p.ReqId
}

func MakeRpcInputPacket(reqId string) *RpcInputPacketType {
	return &RpcInputPacketType{Type: RpcInputPacketStr, ReqId: reqId}
}

// these packets can travel either direction
// so it is both a RpcResponsePacketType and an RpcFollowUpPacketType
type FileDataPacketType struct {
	Type   string `json:"type"`
	RespId string `json:"respid"`
	Data   []byte `json:"data"`
	Eof    bool   `json:"eof,omitempty"`
	Error  string `json:"error,omitempty"`
}

func (*FileDataPacketType) GetType() string {
	return FileDataPacketStr
}

func MakeFileDataPacket(reqId string) *FileDataPacketType {
	return &FileDataPacketType{
		Type:   FileDataPacketStr,
		RespId: reqId,
	}
}

func (p *FileDataPacketType) GetAssociatedReqId() string {
	return p.RespId
}

func (p *FileDataPacketType) GetResponseId() string {
	return p.RespId
}

func (p *FileDataPacketType) GetResponseDone() bool {
	return p.Eof || p.Error != ""
}

type DataPacketType struct {
	Type   string          `json:"type"`
	CK     base.CommandKey `json:"ck"`
	FdNum  int             `json:"fdnum"`
	Data64 string          `json:"data64"` // base64 encoded
	Eof    bool            `json:"eof,omitempty"`
	Error  string          `json:"error,omitempty"`
}

func (*DataPacketType) GetType() string {
	return DataPacketStr
}

func (p *DataPacketType) GetCK() base.CommandKey {
	return p.CK
}

func B64DecodedLen(b64 string) int {
	if len(b64) < 4 {
		return 0 // we use padded strings, so < 4 is always 0
	}
	realLen := 3 * (len(b64) / 4)
	if b64[len(b64)-1] == '=' {
		realLen--
	}
	if b64[len(b64)-2] == '=' {
		realLen--
	}
	return realLen
}

func (p *DataPacketType) String() string {
	eofStr := ""
	if p.Eof {
		eofStr = ", eof"
	}
	errStr := ""
	if p.Error != "" {
		errStr = fmt.Sprintf(", err=%s", p.Error)
	}
	return fmt.Sprintf("data[fd=%d, len=%d%s%s]", p.FdNum, B64DecodedLen(p.Data64), eofStr, errStr)
}

func MakeDataPacket() *DataPacketType {
	return &DataPacketType{Type: DataPacketStr}
}

type DataEndPacketType struct {
	Type string          `json:"type"`
	CK   base.CommandKey `json:"ck"`
}

func MakeDataEndPacket(ck base.CommandKey) *DataEndPacketType {
	return &DataEndPacketType{Type: DataEndPacketStr, CK: ck}
}

func (*DataEndPacketType) GetType() string {
	return DataEndPacketStr
}

type DataAckPacketType struct {
	Type   string          `json:"type"`
	CK     base.CommandKey `json:"ck"`
	FdNum  int             `json:"fdnum"`
	AckLen int             `json:"acklen"`
	Error  string          `json:"error,omitempty"`
}

func (*DataAckPacketType) GetType() string {
	return DataAckPacketStr
}

func (p *DataAckPacketType) GetCK() base.CommandKey {
	return p.CK
}

func (p *DataAckPacketType) String() string {
	errStr := ""
	if p.Error != "" {
		errStr = fmt.Sprintf(" err=%s", p.Error)
	}
	return fmt.Sprintf("ack[fd=%d, acklen=%d%s]", p.FdNum, p.AckLen, errStr)
}

func MakeDataAckPacket() *DataAckPacketType {
	return &DataAckPacketType{Type: DataAckPacketStr}
}

type WinSize struct {
	Rows int `json:"rows"`
	Cols int `json:"cols"`
}

// SigNum gets sent to process via a signal
// WinSize, if set, will run TIOCSWINSZ to set size, and then send SIGWINCH
type SpecialInputPacketType struct {
	Type    string          `json:"type"`
	CK      base.CommandKey `json:"ck"`
	SigName string          `json:"signame,omitempty"` // passed to unix.SignalNum (needs 'SIG' prefix, e.g. "SIGTERM"), also accepts a number (e.g. "9")
	WinSize *WinSize        `json:"winsize,omitempty"`
}

func (*SpecialInputPacketType) GetType() string {
	return SpecialInputPacketStr
}

func (p *SpecialInputPacketType) GetCK() base.CommandKey {
	return p.CK
}

func MakeSpecialInputPacket() *SpecialInputPacketType {
	return &SpecialInputPacketType{Type: SpecialInputPacketStr}
}

type UntailCmdPacketType struct {
	Type  string          `json:"type"`
	ReqId string          `json:"reqid"`
	CK    base.CommandKey `json:"ck"`
}

func (*UntailCmdPacketType) GetType() string {
	return UntailCmdPacketStr
}

func (p *UntailCmdPacketType) GetReqId() string {
	return p.ReqId
}

func MakeUntailCmdPacket() *UntailCmdPacketType {
	return &UntailCmdPacketType{Type: UntailCmdPacketStr}
}

type GetCmdPacketType struct {
	Type    string          `json:"type"`
	ReqId   string          `json:"reqid"`
	CK      base.CommandKey `json:"ck"`
	PtyPos  int64           `json:"ptypos"`
	RunPos  int64           `json:"runpos"`
	Tail    bool            `json:"tail,omitempty"`
	PtyOnly bool            `json:"ptyonly,omitempty"`
}

func (*GetCmdPacketType) GetType() string {
	return GetCmdPacketStr
}

func (p *GetCmdPacketType) GetReqId() string {
	return p.ReqId
}

func MakeGetCmdPacket() *GetCmdPacketType {
	return &GetCmdPacketType{Type: GetCmdPacketStr}
}

type CdPacketType struct {
	Type  string `json:"type"`
	ReqId string `json:"reqid"`
	Dir   string `json:"dir"`
}

func (*CdPacketType) GetType() string {
	return CdPacketStr
}

func (p *CdPacketType) GetReqId() string {
	return p.ReqId
}

func MakeCdPacket() *CdPacketType {
	return &CdPacketType{Type: CdPacketStr}
}

type ReInitPacketType struct {
	Type      string `json:"type"`
	ShellType string `json:"shelltype"`
	ReqId     string `json:"reqid"`
}

func (*ReInitPacketType) GetType() string {
	return ReInitPacketStr
}

func (p *ReInitPacketType) GetReqId() string {
	return p.ReqId
}

func MakeReInitPacket() *ReInitPacketType {
	return &ReInitPacketType{Type: ReInitPacketStr}
}

type FileStatPacketType struct {
	Type    string    `json:"type"`
	Name    string    `json:"name"`
	Size    int64     `json:"size"`
	ModTs   time.Time `json:"modts"`
	IsDir   bool      `json:"isdir"`
	Perm    int       `json:"perm"`
	ModeStr string    `json:"modestr"`
	Error   string    `json:"error"`
	Done    bool      `json:"done"`
	RespId  string    `json:"respid"`
	Path    string    `json:"path"`
}

func (*FileStatPacketType) GetType() string {
	return FileStatPacketStr
}

func (p *FileStatPacketType) GetResponseDone() bool {
	return p.Done
}

func (p *FileStatPacketType) GetResponseId() string {
	return p.RespId
}

func MakeFileStatPacketType() *FileStatPacketType {
	return &FileStatPacketType{Type: FileStatPacketStr}
}

func MakeFileStatPacketFromFileInfo(finfo fs.FileInfo, err string, done bool) *FileStatPacketType {
	resp := MakeFileStatPacketType()
	resp.Error = err
	resp.Done = done

	resp.IsDir = finfo.IsDir()
	resp.Name = finfo.Name()

	resp.Size = finfo.Size()
	resp.ModTs = finfo.ModTime()
	resp.Perm = int(finfo.Mode().Perm())
	resp.ModeStr = finfo.Mode().String()
	return resp
}

type StreamFilePacketType struct {
	Type      string  `json:"type"`
	ReqId     string  `json:"reqid"`
	Path      string  `json:"path"`
	ByteRange []int64 `json:"byterange"`          // works like the http "Range" header (multiple ranges are not allowed)
	StatOnly  bool    `json:"statonly,omitempty"` // set if you just want the stat response (no data returned)
}

func (*StreamFilePacketType) GetType() string {
	return StreamFilePacketStr
}

func (p *StreamFilePacketType) GetReqId() string {
	return p.ReqId
}

func MakeStreamFilePacket() *StreamFilePacketType {
	return &StreamFilePacketType{Type: StreamFilePacketStr}
}

type FileInfo struct {
	Name     string `json:"name"`
	Size     int64  `json:"size"`
	ModTs    int64  `json:"modts"`
	IsDir    bool   `json:"isdir,omitempty"`
	Perm     int    `json:"perm"`
	MimeType string `json:"mimetype,omitempty"`
	NotFound bool   `json:"notfound,omitempty"` // when NotFound is set, Perm will be set to permission for directory
}

type StreamFileResponseType struct {
	Type   string    `json:"type"`
	RespId string    `json:"respid"`
	Done   bool      `json:"done,omitempty"`
	Info   *FileInfo `json:"info,omitempty"`
	Error  string    `json:"error,omitempty"`
}

func (*StreamFileResponseType) GetType() string {
	return StreamFileResponseStr
}

func (p *StreamFileResponseType) GetResponseId() string {
	return p.RespId
}

func (p *StreamFileResponseType) GetResponseDone() bool {
	return p.Done
}

func MakeStreamFileResponse(respId string) *StreamFileResponseType {
	return &StreamFileResponseType{
		Type:   StreamFileResponseStr,
		RespId: respId,
	}
}

type CompGenPacketType struct {
	Type     string `json:"type"`
	ReqId    string `json:"reqid"`
	Prefix   string `json:"prefix"`
	CompType string `json:"comptype"`
	Cwd      string `json:"cwd"`
}

func IsValidCompGenType(t string) bool {
	return (t == "file" || t == "command" || t == "directory" || t == "variable")
}

func (*CompGenPacketType) GetType() string {
	return CompGenPacketStr
}

func (p *CompGenPacketType) GetReqId() string {
	return p.ReqId
}

func MakeCompGenPacket() *CompGenPacketType {
	return &CompGenPacketType{Type: CompGenPacketStr}
}

type ResponsePacketType struct {
	Type      string      `json:"type"`
	RespId    string      `json:"respid"`
	Success   bool        `json:"success"`
	Error     string      `json:"error,omitempty"`
	ErrorCode string      `json:"errorcode,omitempty"` // can be used for structured errors
	Data      interface{} `json:"data,omitempty"`
}

func (*ResponsePacketType) GetType() string {
	return ResponsePacketStr
}

func (p *ResponsePacketType) GetResponseId() string {
	return p.RespId
}

func (*ResponsePacketType) GetResponseDone() bool {
	return true
}

func (p *ResponsePacketType) Err() error {
	if p == nil {
		return fmt.Errorf("no response received")
	}
	if !p.Success {
		if p.Error != "" {
			if p.ErrorCode != "" {
				return &base.CodedError{ErrorCode: p.ErrorCode, Err: errors.New(p.Error)}
			}
			return errors.New(p.Error)
		}
		return fmt.Errorf("rpc failed")
	}
	return nil
}

func (p *ResponsePacketType) String() string {
	if p.Success {
		return "response[success]"
	}
	return fmt.Sprintf("response[error:%s]", p.Error)
}

func MakeErrorResponsePacket(reqId string, err error) *ResponsePacketType {
	if codedErr, ok := err.(*base.CodedError); ok {
		return &ResponsePacketType{Type: ResponsePacketStr, RespId: reqId, Error: codedErr.Err.Error(), ErrorCode: codedErr.ErrorCode}
	}
	return &ResponsePacketType{Type: ResponsePacketStr, RespId: reqId, Error: err.Error()}
}

func MakeResponsePacket(reqId string, data interface{}) *ResponsePacketType {
	return &ResponsePacketType{Type: ResponsePacketStr, RespId: reqId, Success: true, Data: data}
}

type RawPacketType struct {
	Type string `json:"type"`
	Data string `json:"data"`
}

func (*RawPacketType) GetType() string {
	return RawPacketStr
}

func (p *RawPacketType) String() string {
	return fmt.Sprintf("raw[%s]", p.Data)
}

func MakeRawPacket(val string) *RawPacketType {
	return &RawPacketType{Type: RawPacketStr, Data: val}
}

type LogPacketType struct {
	Type  string        `json:"type"`
	Entry wlog.LogEntry `json:"entry"`
}

func (*LogPacketType) GetType() string {
	return LogPacketStr
}

func (p *LogPacketType) String() string {
	return "log"
}

func MakeLogPacket(entry wlog.LogEntry) *LogPacketType {
	return &LogPacketType{Type: LogPacketStr, Entry: entry}
}

type ShellStatePacketType struct {
	Type      string           `json:"type"`
	ShellType string           `json:"shelltype"`
	RespId    string           `json:"respid,omitempty"`
	State     *ShellState      `json:"state"`
	Stats     *ShellStateStats `json:"stats"`
	Error     string           `json:"error,omitempty"`
}

func (*ShellStatePacketType) GetType() string {
	return ShellStatePacketStr
}

func (p *ShellStatePacketType) String() string {
	return fmt.Sprintf("shellstate[%s]", p.ShellType)
}

func (p *ShellStatePacketType) GetResponseId() string {
	return p.RespId
}

func (p *ShellStatePacketType) GetResponseDone() bool {
	return true
}

func MakeShellStatePacket() *ShellStatePacketType {
	return &ShellStatePacketType{Type: ShellStatePacketStr}
}

type MessagePacketType struct {
	Type    string          `json:"type"`
	CK      base.CommandKey `json:"ck,omitempty"`
	Message string          `json:"message"`
}

func (*MessagePacketType) GetType() string {
	return MessagePacketStr
}

func (p *MessagePacketType) String() string {
	return fmt.Sprintf("messsage[%s]", p.Message)
}

func MakeMessagePacket(message string) *MessagePacketType {
	return &MessagePacketType{Type: MessagePacketStr, Message: message}
}

func FmtMessagePacket(fmtStr string, args ...interface{}) *MessagePacketType {
	message := fmt.Sprintf(fmtStr, args...)
	return &MessagePacketType{Type: MessagePacketStr, Message: message}
}

type InitPacketType struct {
	Type          string `json:"type"`
	RespId        string `json:"respid,omitempty"`
	Version       string `json:"version"`
	BuildTime     string `json:"buildtime,omitempty"`
	MShellHomeDir string `json:"mshellhomedir,omitempty"`
	HomeDir       string `json:"homedir,omitempty"`
	User          string `json:"user,omitempty"`
	HostName      string `json:"hostname,omitempty"`
	NotFound      bool   `json:"notfound,omitempty"`
	UName         string `json:"uname,omitempty"`
	Shell         string `json:"shell,omitempty"`
	RemoteId      string `json:"remoteid,omitempty"`
}

func (*InitPacketType) GetType() string {
	return InitPacketStr
}

func (pk *InitPacketType) GetResponseId() string {
	return pk.RespId
}

func (pk *InitPacketType) GetResponseDone() bool {
	return true
}

func MakeInitPacket() *InitPacketType {
	return &InitPacketType{Type: InitPacketStr}
}

type DonePacketType struct {
	Type string `json:"type"`
}

func (*DonePacketType) GetType() string {
	return DonePacketStr
}

func MakeDonePacket() *DonePacketType {
	return &DonePacketType{Type: DonePacketStr}
}

type CmdFinalPacketType struct {
	Type  string          `json:"type"`
	Ts    int64           `json:"ts"`
	CK    base.CommandKey `json:"ck"`
	Error string          `json:"error"`
}

func (*CmdFinalPacketType) GetType() string {
	return CmdFinalPacketStr
}

func (pk *CmdFinalPacketType) GetCK() base.CommandKey {
	return pk.CK
}

func MakeCmdFinalPacket(ck base.CommandKey) *CmdFinalPacketType {
	return &CmdFinalPacketType{Type: CmdFinalPacketStr, CK: ck}
}

type CmdDonePacketType struct {
	Type              string          `json:"type"`
	Ts                int64           `json:"ts"`
	CK                base.CommandKey `json:"ck"`
	ExitCode          int             `json:"exitcode"`
	DurationMs        int64           `json:"durationms"`
	FinalState        *ShellState     `json:"finalstate,omitempty"`
	FinalStateDiff    *ShellStateDiff `json:"finalstatediff,omitempty"`
	FinalStateBasePtr *ShellStatePtr  `json:"finalstatebaseptr,omitempty"`
}

func (*CmdDonePacketType) GetType() string {
	return CmdDonePacketStr
}

func (p *CmdDonePacketType) GetCK() base.CommandKey {
	return p.CK
}

func MakeCmdDonePacket(ck base.CommandKey) *CmdDonePacketType {
	return &CmdDonePacketType{Type: CmdDonePacketStr, CK: ck}
}

type CmdStartPacketType struct {
	Type      string          `json:"type"`
	RespId    string          `json:"respid,omitempty"`
	Ts        int64           `json:"ts"`
	CK        base.CommandKey `json:"ck"`
	Pid       int             `json:"pid,omitempty"`
	MShellPid int             `json:"mshellpid,omitempty"`
}

func (*CmdStartPacketType) GetType() string {
	return CmdStartPacketStr
}

func (p *CmdStartPacketType) GetResponseId() string {
	return p.RespId
}

func (*CmdStartPacketType) GetResponseDone() bool {
	return true
}

func MakeCmdStartPacket(reqId string) *CmdStartPacketType {
	return &CmdStartPacketType{Type: CmdStartPacketStr, RespId: reqId}
}

type TermOpts struct {
	Rows       int    `json:"rows"`
	Cols       int    `json:"cols"`
	Term       string `json:"term"`
	MaxPtySize int64  `json:"maxptysize,omitempty"`
	FlexRows   bool   `json:"flexrows,omitempty"`
}

type RemoteFd struct {
	FdNum    int  `json:"fdnum"`
	Read     bool `json:"read"`
	Write    bool `json:"write"`
	DupStdin bool `json:"-"`
}

type RunDataType struct {
	FdNum   int    `json:"fdnum"`
	DataLen int    `json:"datalen"`
	Data    []byte `json:"-"`
}

type RunPacketType struct {
	Type          string          `json:"type"`
	ReqId         string          `json:"reqid"`
	CK            base.CommandKey `json:"ck"`
	ShellType     string          `json:"shelltype"` // added in Wave v0.6.0 (either "bash" or "zsh") (set by remote.go)
	Command       string          `json:"command"`
	State         *ShellState     `json:"state,omitempty"`
	StatePtr      *ShellStatePtr  `json:"stateptr,omitempty"`      // added in Wave v0.7.2
	StateComplete bool            `json:"statecomplete,omitempty"` // set to true if state is complete (the default env should not be set)
	UsePty        bool            `json:"usepty,omitempty"`        // Set to true if the command should be run in a pty. This will write all output to the stdout file descriptor with PTY formatting.
	TermOpts      *TermOpts       `json:"termopts,omitempty"`
	Fds           []RemoteFd      `json:"fds,omitempty"`
	RunData       []RunDataType   `json:"rundata,omitempty"`
	Detached      bool            `json:"detached,omitempty"`
	ReturnState   bool            `json:"returnstate,omitempty"`
<<<<<<< HEAD
	Timeout       time.Duration   `json:"timeout"` // TODO: added vnext. This is the timeout for the command to run.  If the command does not complete in this time, it will be killed. The default zero value will not impose a timeout.
=======
	IsSudo        bool            `json:"issudo,omitempty"`
>>>>>>> 39ee4192
}

func (*RunPacketType) GetType() string {
	return RunPacketStr
}

func (p *RunPacketType) GetReqId() string {
	return p.ReqId
}

func MakeRunPacket() *RunPacketType {
	return &RunPacketType{Type: RunPacketStr}
}

type OpenAIUsageType struct {
	PromptTokens     int `json:"prompt_tokens,omitempty"`
	CompletionTokens int `json:"completion_tokens,omitempty"`
	TotalTokens      int `json:"total_tokens,omitempty"`
}

type OpenAICmdInfoPacketOutputType struct {
	Model        string `json:"model,omitempty"`
	Created      int64  `json:"created,omitempty"`
	FinishReason string `json:"finish_reason,omitempty"`
	Message      string `json:"message,omitempty"`
	Error        string `json:"error,omitempty"`
}

type OpenAIPacketType struct {
	Type         string           `json:"type"`
	Model        string           `json:"model,omitempty"`
	Created      int64            `json:"created,omitempty"`
	FinishReason string           `json:"finish_reason,omitempty"`
	Usage        *OpenAIUsageType `json:"usage,omitempty"`
	Index        int              `json:"index,omitempty"`
	Text         string           `json:"text,omitempty"`
	Error        string           `json:"error,omitempty"`
}

func (*OpenAIPacketType) GetType() string {
	return OpenAIPacketStr
}

func MakeOpenAIPacket() *OpenAIPacketType {
	return &OpenAIPacketType{Type: OpenAIPacketStr}
}

type BarePacketType struct {
	Type string `json:"type"`
}

type WriteFilePacketType struct {
	Type    string `json:"type"`
	ReqId   string `json:"reqid"`
	UseTemp bool   `json:"usetemp,omitempty"`
	Path    string `json:"path"`
}

func (*WriteFilePacketType) GetType() string {
	return WriteFilePacketStr
}

func (p *WriteFilePacketType) GetReqId() string {
	return p.ReqId
}

func MakeWriteFilePacket() *WriteFilePacketType {
	return &WriteFilePacketType{Type: WriteFilePacketStr}
}

type WriteFileReadyPacketType struct {
	Type   string `json:"type"`
	RespId string `json:"reqid"`
	Error  string `json:"error,omitempty"`
}

func (*WriteFileReadyPacketType) GetType() string {
	return WriteFileReadyPacketStr
}

func (p *WriteFileReadyPacketType) GetResponseId() string {
	return p.RespId
}

func (p *WriteFileReadyPacketType) GetResponseDone() bool {
	return p.Error != ""
}

func MakeWriteFileReadyPacket(reqId string) *WriteFileReadyPacketType {
	return &WriteFileReadyPacketType{
		Type:   WriteFileReadyPacketStr,
		RespId: reqId,
	}
}

type WriteFileDonePacketType struct {
	Type   string `json:"type"`
	RespId string `json:"reqid"`
	Error  string `json:"error,omitempty"`
}

func (*WriteFileDonePacketType) GetType() string {
	return WriteFileDonePacketStr
}

func (p *WriteFileDonePacketType) GetResponseId() string {
	return p.RespId
}

func (p *WriteFileDonePacketType) GetResponseDone() bool {
	return true
}

func MakeWriteFileDonePacket(reqId string) *WriteFileDonePacketType {
	return &WriteFileDonePacketType{
		Type:   WriteFileDonePacketStr,
		RespId: reqId,
	}
}

type OpenAICmdInfoChatMessage struct {
	MessageID           int                            `json:"messageid"`
	IsAssistantResponse bool                           `json:"isassistantresponse,omitempty"`
	AssistantResponse   *OpenAICmdInfoPacketOutputType `json:"assistantresponse,omitempty"`
	UserQuery           string                         `json:"userquery,omitempty"`
	UserEngineeredQuery string                         `json:"userengineeredquery,omitempty"`
}

type OpenAIPromptMessageType struct {
	Role    string `json:"role"`
	Content string `json:"content"`
	Name    string `json:"name,omitempty"`
}

type OpenAICloudReqPacketType struct {
	Type       string                    `json:"type"`
	ClientId   string                    `json:"clientid"`
	Prompt     []OpenAIPromptMessageType `json:"prompt"`
	MaxTokens  int                       `json:"maxtokens,omitempty"`
	MaxChoices int                       `json:"maxchoices,omitempty"`
}

func (*OpenAICloudReqPacketType) GetType() string {
	return OpenAICloudReqStr
}

func MakeOpenAICloudReqPacket() *OpenAICloudReqPacketType {
	return &OpenAICloudReqPacketType{
		Type: OpenAICloudReqStr,
	}
}

type SudoRequestPacketType struct {
	Type        string          `json:"type"`
	CK          base.CommandKey `json:"ck"`
	ShellPubKey []byte          `json:"shellpubkey"`
	SudoStatus  string          `json:"sudostatus"`
	ErrStr      string          `json:"errstr"`
}

func (*SudoRequestPacketType) GetType() string {
	return SudoRequestPacketStr
}

func (p *SudoRequestPacketType) GetCK() base.CommandKey {
	return p.CK
}

func MakeSudoRequestPacket(ck base.CommandKey, pubKey []byte, sudoStatus string) *SudoRequestPacketType {
	return &SudoRequestPacketType{
		Type:        SudoRequestPacketStr,
		CK:          ck,
		ShellPubKey: pubKey,
		SudoStatus:  sudoStatus,
	}
}

type SudoResponsePacketType struct {
	Type      string          `json:"type"`
	CK        base.CommandKey `json:"ck"`
	Secret    []byte          `json:"secret"`
	SrvPubKey []byte          `json:"srvpubkey"`
}

func (*SudoResponsePacketType) GetType() string {
	return SudoResponsePacketStr
}

func (p *SudoResponsePacketType) GetCK() base.CommandKey {
	return p.CK
}

func MakeSudoResponsePacket(ck base.CommandKey, secret []byte, srvPubKey []byte) *SudoResponsePacketType {
	return &SudoResponsePacketType{
		Type:      SudoResponsePacketStr,
		CK:        ck,
		Secret:    secret,
		SrvPubKey: srvPubKey,
	}
}

type PacketType interface {
	GetType() string
}

func AsString(pk PacketType) string {
	if pk == nil {
		return "nil"
	}
	if s, ok := pk.(fmt.Stringer); ok {
		return s.String()
	}
	return fmt.Sprintf("%s[]", pk.GetType())
}

type RpcPacketType interface {
	GetType() string
	GetReqId() string
}

type RpcResponsePacketType interface {
	GetType() string
	GetResponseId() string
	GetResponseDone() bool
}

type CommandPacketType interface {
	GetType() string
	GetCK() base.CommandKey
}

// RpcPackets initiate an Rpc.  these can be part of the data passed back and forth
type RpcFollowUpPacketType interface {
	GetType() string
	GetAssociatedReqId() string
}

type ModelUpdatePacketType struct {
	Type    string `json:"type"`
	Updates []any  `json:"updates"`
}

func AsExtType(pk PacketType) string {
	if rpcPacket, ok := pk.(RpcPacketType); ok {
		return fmt.Sprintf("%s[%s]", rpcPacket.GetType(), rpcPacket.GetReqId())
	} else if cmdPacket, ok := pk.(CommandPacketType); ok {
		return fmt.Sprintf("%s[%s]", cmdPacket.GetType(), cmdPacket.GetCK())
	} else {
		return pk.GetType()
	}
}

func ParseJsonPacket(jsonBuf []byte) (PacketType, error) {
	var bareCmd BarePacketType
	err := json.Unmarshal(jsonBuf, &bareCmd)
	if err != nil {
		return nil, err
	}
	if bareCmd.Type == "" {
		return nil, fmt.Errorf("received packet with no type")
	}
	pk, err := MakePacket(bareCmd.Type)
	if err != nil {
		return nil, err
	}
	err = json.Unmarshal(jsonBuf, pk)
	if err != nil {
		return nil, fmt.Errorf("unmarshaling %q packet: %v", bareCmd.Type, err)
	}
	return pk, nil
}

type SendError struct {
	IsWriteError   bool // fatal
	IsMarshalError bool // not fatal
	PacketType     string
	Err            error
}

func (e *SendError) Unwrap() error {
	return e.Err
}

func (e *SendError) Error() string {
	if e.IsMarshalError {
		return fmt.Sprintf("SendPacket marshal-error '%s' packet: %v", e.PacketType, e.Err)
	} else if e.IsWriteError {
		return fmt.Sprintf("SendPacket write-error packet[%s]: %v", e.PacketType, e.Err)
	} else {
		return e.Err.Error()
	}
}

func MarshalPacket(packet PacketType) ([]byte, error) {
	if packet == nil {
		return nil, fmt.Errorf("invalid nil packet")
	}
	jsonBytes, err := json.Marshal(packet)
	if err != nil {
		return nil, &SendError{IsMarshalError: true, PacketType: packet.GetType(), Err: err}
	}
	var outBuf bytes.Buffer
	outBuf.WriteByte('\n')
	outBuf.WriteString(fmt.Sprintf("##%d", len(jsonBytes)))
	outBuf.Write(jsonBytes)
	outBuf.WriteByte('\n')
	outBytes := outBuf.Bytes()
	return outBytes, nil
}

func SendPacket(w io.Writer, packet PacketType) error {
	if packet == nil {
		return nil
	}
	outBytes, err := MarshalPacket(packet)
	if err != nil {
		return err
	}
	if GlobalDebug {
		base.Logf("SEND> %s\n", AsString(packet))
	}
	_, err = w.Write(outBytes)
	if err != nil {
		return &SendError{IsWriteError: true, PacketType: packet.GetType(), Err: err}
	}
	return nil
}

type PacketSender struct {
	Lock       *sync.Mutex
	SendCh     chan PacketType
	Done       bool
	DoneCh     chan bool
	ErrHandler func(*PacketSender, PacketType, error)
	ExitErr    error
}

func MakePacketSender(output io.Writer, errHandler func(*PacketSender, PacketType, error)) *PacketSender {
	sender := &PacketSender{
		Lock:       &sync.Mutex{},
		SendCh:     make(chan PacketType, PacketSenderQueueSize),
		DoneCh:     make(chan bool),
		ErrHandler: errHandler,
	}
	go func() {
		defer close(sender.DoneCh)
		defer sender.Close()
		for pk := range sender.SendCh {
			err := SendPacket(output, pk)
			if err != nil {
				sender.goHandleError(pk, err)
				if serr, ok := err.(*SendError); ok && serr.IsMarshalError {
					// marshaler errors are recoverable
					continue
				}
				// write errors are not recoverable
				sender.Lock.Lock()
				sender.ExitErr = err
				sender.Lock.Unlock()
				return
			}
		}
	}()
	return sender
}

func (sender *PacketSender) SendLogPacket(entry wlog.LogEntry) {
	sender.SendPacket(MakeLogPacket(entry))
}

func (sender *PacketSender) goHandleError(pk PacketType, err error) {
	sender.Lock.Lock()
	defer sender.Lock.Unlock()
	if sender.ErrHandler != nil {
		go sender.ErrHandler(sender, pk, err)
	}
}

func MakeChannelPacketSender(packetCh chan PacketType) *PacketSender {
	sender := &PacketSender{
		Lock:   &sync.Mutex{},
		SendCh: make(chan PacketType, PacketSenderQueueSize),
		DoneCh: make(chan bool),
	}
	go func() {
		defer close(sender.DoneCh)
		defer sender.Close()
		for pk := range sender.SendCh {
			packetCh <- pk
		}
	}()
	return sender
}

func (sender *PacketSender) Close() {
	sender.Lock.Lock()
	defer sender.Lock.Unlock()
	if sender.Done {
		return
	}
	sender.Done = true
	close(sender.SendCh)
}

// returns ExitErr if set
func (sender *PacketSender) WaitForDone() error {
	<-sender.DoneCh
	sender.Lock.Lock()
	defer sender.Lock.Unlock()
	return sender.ExitErr
}

// this is "advisory", as there is a race condition between the loop closing and setting Done.
// that's okay because that's an impossible race condition anyway (you could enqueue the packet
// and then the connection dies, or it dies half way, etc.).  this just stops blindly adding
// packets forever when the loop is done.
func (sender *PacketSender) checkStatus() error {
	sender.Lock.Lock()
	defer sender.Lock.Unlock()
	if sender.Done {
		return fmt.Errorf("cannot send packet, sender write loop is closed")
	}
	return nil
}

func (sender *PacketSender) SendPacketCtx(ctx context.Context, pk PacketType) error {
	err := sender.checkStatus()
	if err != nil {
		return err
	}
	select {
	case sender.SendCh <- pk:
		return nil
	case <-ctx.Done():
		return ctx.Err()
	}
}

func (sender *PacketSender) SendPacket(pk PacketType) error {
	if pk == nil {
		log.Printf("tried to send nil packet\n")
		return fmt.Errorf("tried to send nil packet")
	}
	if pk.GetType() == "" {
		log.Printf("tried to send invalid packet: %T\n", pk)
		return fmt.Errorf("tried to send packet without a type: %T", pk)
	}
	err := sender.checkStatus()
	if err != nil {
		return err
	}
	sender.SendCh <- pk
	return nil
}

func (sender *PacketSender) SendErrorResponse(reqId string, err error) error {
	pk := MakeErrorResponsePacket(reqId, err)
	return sender.SendPacket(pk)
}

func (sender *PacketSender) SendResponse(reqId string, data interface{}) error {
	pk := MakeResponsePacket(reqId, data)
	return sender.SendPacket(pk)
}

func (sender *PacketSender) SendMessageFmt(fmtStr string, args ...interface{}) error {
	return sender.SendPacket(MakeMessagePacket(fmt.Sprintf(fmtStr, args...)))
}

type UnknownPacketReporter interface {
	UnknownPacket(pk PacketType)
}

type DefaultUPR struct{}

func (DefaultUPR) UnknownPacket(pk PacketType) {
	if pk.GetType() == RawPacketStr {
		rawPacket := pk.(*RawPacketType)
		fmt.Fprintf(os.Stderr, "%s\n", rawPacket.Data)
	} else if pk.GetType() == CmdStartPacketStr {
		return // do nothing
	} else {
		wlog.Logf("[upr] invalid packet received '%s'", AsExtType(pk))
	}
}

type MessageUPR struct {
	CK     base.CommandKey
	Sender *PacketSender
}

func (upr MessageUPR) UnknownPacket(pk PacketType) {
	msg := FmtMessagePacket("[error] invalid packet received %s", AsString(pk))
	msg.CK = upr.CK
	upr.Sender.SendPacket(msg)
}

// todo: clean hanging entries in RunMap when in server mode
type RunPacketBuilder struct {
	RunMap map[base.CommandKey]*RunPacketType
}

func MakeRunPacketBuilder() *RunPacketBuilder {
	return &RunPacketBuilder{
		RunMap: make(map[base.CommandKey]*RunPacketType),
	}
}

// returns (consumed, fullRunPacket)
func (b *RunPacketBuilder) ProcessPacket(pk PacketType) (bool, *RunPacketType) {
	if pk.GetType() == RunPacketStr {
		runPacket := pk.(*RunPacketType)
		if len(runPacket.RunData) == 0 {
			return true, runPacket
		}
		b.RunMap[runPacket.CK] = runPacket
		return true, nil
	}
	if pk.GetType() == DataEndPacketStr {
		endPacket := pk.(*DataEndPacketType)
		runPacket := b.RunMap[endPacket.CK] // might be nil
		delete(b.RunMap, endPacket.CK)
		return true, runPacket
	}
	if pk.GetType() == DataPacketStr {
		dataPacket := pk.(*DataPacketType)
		runPacket := b.RunMap[dataPacket.CK]
		if runPacket == nil {
			return false, nil
		}
		for idx, runData := range runPacket.RunData {
			if runData.FdNum == dataPacket.FdNum {
				// can ignore error, will get caught later with RunData.DataLen check
				realData, _ := base64.StdEncoding.DecodeString(dataPacket.Data64)
				runData.Data = append(runData.Data, realData...)
				runPacket.RunData[idx] = runData
				break
			}
		}
		return true, nil
	}
	return false, nil
}<|MERGE_RESOLUTION|>--- conflicted
+++ resolved
@@ -832,11 +832,8 @@
 	RunData       []RunDataType   `json:"rundata,omitempty"`
 	Detached      bool            `json:"detached,omitempty"`
 	ReturnState   bool            `json:"returnstate,omitempty"`
-<<<<<<< HEAD
+	IsSudo        bool            `json:"issudo,omitempty"`
 	Timeout       time.Duration   `json:"timeout"` // TODO: added vnext. This is the timeout for the command to run.  If the command does not complete in this time, it will be killed. The default zero value will not impose a timeout.
-=======
-	IsSudo        bool            `json:"issudo,omitempty"`
->>>>>>> 39ee4192
 }
 
 func (*RunPacketType) GetType() string {
