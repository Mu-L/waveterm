--- conflicted
+++ resolved
@@ -726,7 +726,7 @@
 	return &DonePacketType{Type: DonePacketStr}
 }
 
-type CmdFinalPacketType struct {
+type CmdFinalPacketType struct { // new in v0.6.0 (either "bash" or "zsh") (set by remote.go)
 	Type  string          `json:"type"`
 	Ts    int64           `json:"ts"`
 	CK    base.CommandKey `json:"ck"`
@@ -824,13 +824,13 @@
 }
 
 type RunPacketType struct {
-<<<<<<< HEAD
 	Type          string            `json:"type"`
 	ReqId         string            `json:"reqid"`
 	CK            base.CommandKey   `json:"ck"`
-	ShellType     string            `json:"shelltype"` // new in v0.6.0 (either "bash" or "zsh") (set by remote.go)
+	ShellType     string            `json:"shelltype"` // added in Wave v0.6.0 (either "bash" or "zsh") (set by remote.go)
 	Command       string            `json:"command"`
 	State         *ShellState       `json:"state,omitempty"`
+	StatePtr      *ShellStatePtr    `json:"stateptr,omitempty"` // added in Wave v0.7.2
 	StateDiff     *ShellStateDiff   `json:"statediff,omitempty"`
 	StateComplete bool              `json:"statecomplete,omitempty"` // set to true if state is complete (the default env should not be set)
 	UsePty        bool              `json:"usepty,omitempty"`
@@ -840,22 +840,6 @@
 	Detached      bool              `json:"detached,omitempty"`
 	ReturnState   bool              `json:"returnstate,omitempty"`
 	EphemeralOpts *EphemeralRunOpts `json:"ephemeralopts,omitempty"` // options specific to ephemeral commands
-=======
-	Type          string          `json:"type"`
-	ReqId         string          `json:"reqid"`
-	CK            base.CommandKey `json:"ck"`
-	ShellType     string          `json:"shelltype"` // added in Wave v0.6.0 (either "bash" or "zsh") (set by remote.go)
-	Command       string          `json:"command"`
-	State         *ShellState     `json:"state,omitempty"`
-	StatePtr      *ShellStatePtr  `json:"stateptr,omitempty"`      // added in Wave v0.7.2
-	StateComplete bool            `json:"statecomplete,omitempty"` // set to true if state is complete (the default env should not be set)
-	UsePty        bool            `json:"usepty,omitempty"`
-	TermOpts      *TermOpts       `json:"termopts,omitempty"`
-	Fds           []RemoteFd      `json:"fds,omitempty"`
-	RunData       []RunDataType   `json:"rundata,omitempty"`
-	Detached      bool            `json:"detached,omitempty"`
-	ReturnState   bool            `json:"returnstate,omitempty"`
->>>>>>> f41ac1d5
 }
 
 func (*RunPacketType) GetType() string {
