// Copyright 2023, Command Line Inc.
// SPDX-License-Identifier: Apache-2.0

package sstore

import (
	"context"
	"fmt"
	"log"
	"sync"
	"time"

	"github.com/google/uuid"
	"github.com/wavetermdev/waveterm/waveshell/pkg/packet"
	"github.com/wavetermdev/waveterm/waveshell/pkg/utilfn"
)

var MainBus *UpdateBus = MakeUpdateBus()

const PtyDataUpdateStr = "pty"
const ModelUpdateStr = "model"
const UpdateChSize = 100

type UpdatePacket interface {
	UpdateType() string
	Clean()
}

type PtyDataUpdate struct {
	ScreenId   string `json:"screenid,omitempty"`
	LineId     string `json:"lineid,omitempty"`
	RemoteId   string `json:"remoteid,omitempty"`
	PtyPos     int64  `json:"ptypos"`
	PtyData64  string `json:"ptydata64"`
	PtyDataLen int64  `json:"ptydatalen"`
}

func (*PtyDataUpdate) UpdateType() string {
	return PtyDataUpdateStr
}

func (pdu *PtyDataUpdate) Clean() {}

type ModelUpdate struct {
<<<<<<< HEAD
	Sessions              []*SessionType                     `json:"sessions,omitempty"`
	ActiveSessionId       string                             `json:"activesessionid,omitempty"`
	Screens               []*ScreenType                      `json:"screens,omitempty"`
	ScreenLines           *ScreenLinesType                   `json:"screenlines,omitempty"`
	Line                  *LineType                          `json:"line,omitempty"`
	Lines                 []*LineType                        `json:"lines,omitempty"`
	Cmd                   *CmdType                           `json:"cmd,omitempty"`
	CmdLine               *utilfn.StrWithPos                 `json:"cmdline,omitempty"`
	Info                  *InfoMsgType                       `json:"info,omitempty"`
	ClearInfo             bool                               `json:"clearinfo,omitempty"`
	Remotes               []RemoteRuntimeState               `json:"remotes,omitempty"`
	History               *HistoryInfoType                   `json:"history,omitempty"`
	Interactive           bool                               `json:"interactive"`
	Connect               bool                               `json:"connect,omitempty"`
	MainView              string                             `json:"mainview,omitempty"`
	Bookmarks             []*BookmarkType                    `json:"bookmarks,omitempty"`
	SelectedBookmark      string                             `json:"selectedbookmark,omitempty"`
	HistoryViewData       *HistoryViewData                   `json:"historyviewdata,omitempty"`
	ClientData            *ClientData                        `json:"clientdata,omitempty"`
	RemoteView            *RemoteViewType                    `json:"remoteview,omitempty"`
	ScreenTombstones      []*ScreenTombstoneType             `json:"screentombstones,omitempty"`
	SessionTombstones     []*SessionTombstoneType            `json:"sessiontombstones,omitempty"`
	OpenAICmdInfoChat     []*packet.OpenAICmdInfoChatMessage `json:"openaicmdinfochat,omitempty"`
	AlertMessage          *AlertMessageType                  `json:"alertmessage,omitempty"`
	ScreenStatusIndicator *ScreenStatusIndicatorType         `json:"screenstatusindicator,omitempty"`
	UserInputRequest      *UserInputRequestType              `json:"userinputrequest,omitempty"`
=======
	Sessions                 []*SessionType                     `json:"sessions,omitempty"`
	ActiveSessionId          string                             `json:"activesessionid,omitempty"`
	Screens                  []*ScreenType                      `json:"screens,omitempty"`
	ScreenLines              *ScreenLinesType                   `json:"screenlines,omitempty"`
	Line                     *LineType                          `json:"line,omitempty"`
	Lines                    []*LineType                        `json:"lines,omitempty"`
	Cmd                      *CmdType                           `json:"cmd,omitempty"`
	CmdLine                  *utilfn.StrWithPos                 `json:"cmdline,omitempty"`
	Info                     *InfoMsgType                       `json:"info,omitempty"`
	ClearInfo                bool                               `json:"clearinfo,omitempty"`
	Remotes                  []RemoteRuntimeState               `json:"remotes,omitempty"`
	History                  *HistoryInfoType                   `json:"history,omitempty"`
	Interactive              bool                               `json:"interactive"`
	Connect                  bool                               `json:"connect,omitempty"`
	MainView                 string                             `json:"mainview,omitempty"`
	Bookmarks                []*BookmarkType                    `json:"bookmarks,omitempty"`
	SelectedBookmark         string                             `json:"selectedbookmark,omitempty"`
	HistoryViewData          *HistoryViewData                   `json:"historyviewdata,omitempty"`
	ClientData               *ClientData                        `json:"clientdata,omitempty"`
	RemoteView               *RemoteViewType                    `json:"remoteview,omitempty"`
	ScreenTombstones         []*ScreenTombstoneType             `json:"screentombstones,omitempty"`
	SessionTombstones        []*SessionTombstoneType            `json:"sessiontombstones,omitempty"`
	OpenAICmdInfoChat        []*packet.OpenAICmdInfoChatMessage `json:"openaicmdinfochat,omitempty"`
	AlertMessage             *AlertMessageType                  `json:"alertmessage,omitempty"`
	ScreenStatusIndicator    *ScreenStatusIndicatorType         `json:"screenstatusindicator,omitempty"`
	ScreenNumRunningCommands *ScreenNumRunningCommandsType      `json:"screennumrunningcommands,omitempty"`
>>>>>>> 856c879c
}

func (*ModelUpdate) UpdateType() string {
	return ModelUpdateStr
}

func (update *ModelUpdate) Clean() {
	if update == nil {
		return
	}
	update.ClientData = update.ClientData.Clean()
}

func (update *ModelUpdate) UpdateScreen(newScreen *ScreenType) {
	if newScreen == nil {
		return
	}
	for idx, screen := range update.Screens {
		if screen.ScreenId == newScreen.ScreenId {
			update.Screens[idx] = newScreen
			return
		}
	}
	update.Screens = append(update.Screens, newScreen)
}

// only sets InfoError if InfoError is not already set
func (update *ModelUpdate) AddInfoError(errStr string) {
	if update.Info == nil {
		update.Info = &InfoMsgType{}
	}
	if update.Info.InfoError == "" {
		update.Info.InfoError = errStr
	}
}

type RemoteViewType struct {
	RemoteShowAll bool            `json:"remoteshowall,omitempty"`
	PtyRemoteId   string          `json:"ptyremoteid,omitempty"`
	RemoteEdit    *RemoteEditType `json:"remoteedit,omitempty"`
}

func InfoMsgUpdate(infoMsgFmt string, args ...interface{}) *ModelUpdate {
	msg := fmt.Sprintf(infoMsgFmt, args...)
	return &ModelUpdate{
		Info: &InfoMsgType{InfoMsg: msg},
	}
}

type HistoryViewData struct {
	Items         []*HistoryItemType `json:"items"`
	Offset        int                `json:"offset"`
	RawOffset     int                `json:"rawoffset"`
	NextRawOffset int                `json:"nextrawoffset"`
	HasMore       bool               `json:"hasmore"`
	Lines         []*LineType        `json:"lines"`
	Cmds          []*CmdType         `json:"cmds"`
}

type RemoteEditType struct {
	RemoteEdit  bool   `json:"remoteedit"`
	RemoteId    string `json:"remoteid,omitempty"`
	ErrorStr    string `json:"errorstr,omitempty"`
	InfoStr     string `json:"infostr,omitempty"`
	KeyStr      string `json:"keystr,omitempty"`
	HasPassword bool   `json:"haspassword,omitempty"`
}

type AlertMessageType struct {
	Title    string `json:"title,omitempty"`
	Message  string `json:"message"`
	Confirm  bool   `json:"confirm,omitempty"`
	Markdown bool   `json:"markdown,omitempty"`
}

type InfoMsgType struct {
	InfoTitle     string   `json:"infotitle"`
	InfoError     string   `json:"infoerror,omitempty"`
	InfoMsg       string   `json:"infomsg,omitempty"`
	InfoMsgHtml   bool     `json:"infomsghtml,omitempty"`
	WebShareLink  bool     `json:"websharelink,omitempty"`
	InfoComps     []string `json:"infocomps,omitempty"`
	InfoCompsMore bool     `json:"infocompssmore,omitempty"`
	InfoLines     []string `json:"infolines,omitempty"`
	TimeoutMs     int64    `json:"timeoutms,omitempty"`
}

type HistoryInfoType struct {
	HistoryType string             `json:"historytype"`
	SessionId   string             `json:"sessionid,omitempty"`
	ScreenId    string             `json:"screenid,omitempty"`
	Items       []*HistoryItemType `json:"items"`
	Show        bool               `json:"show"`
}

type UserInputRequestType struct {
	RequestId    string `json:"requestid"`
	QueryText    string `json:"querytext"`
	ResponseType string `json:"responsetype"`
}

type UserInputResponseType struct {
	Type    string `json:"type"`
	Text    string `json:"text,omitempty"`
	Confirm bool   `json:"confirm,omitempty"`
}

type UpdateChannel struct {
	ScreenId string
	ClientId string
	Ch       chan interface{}
}

func (uch UpdateChannel) Match(screenId string) bool {
	if screenId == "" {
		return true
	}
	return screenId == uch.ScreenId
}

type UpdateBus struct {
	Lock        *sync.Mutex
	Channels    map[string]UpdateChannel
	UserInputCh map[string](chan *UserInputResponseType)
}

func MakeUpdateBus() *UpdateBus {
	return &UpdateBus{
		Lock:        &sync.Mutex{},
		Channels:    make(map[string]UpdateChannel),
		UserInputCh: make(map[string](chan *UserInputResponseType)),
	}
}

// always returns a new channel
func (bus *UpdateBus) RegisterChannel(clientId string, screenId string) chan interface{} {
	bus.Lock.Lock()
	defer bus.Lock.Unlock()
	uch, found := bus.Channels[clientId]
	if found {
		close(uch.Ch)
		uch.ScreenId = screenId
		uch.Ch = make(chan interface{}, UpdateChSize)
	} else {
		uch = UpdateChannel{
			ClientId: clientId,
			ScreenId: screenId,
			Ch:       make(chan interface{}, UpdateChSize),
		}
	}
	bus.Channels[clientId] = uch
	return uch.Ch
}

func (bus *UpdateBus) UnregisterChannel(clientId string) {
	bus.Lock.Lock()
	defer bus.Lock.Unlock()
	uch, found := bus.Channels[clientId]
	if found {
		close(uch.Ch)
		delete(bus.Channels, clientId)
	}
}

func (bus *UpdateBus) SendUpdate(update UpdatePacket) {
	if update == nil {
		return
	}
	update.Clean()
	bus.Lock.Lock()
	defer bus.Lock.Unlock()
	for _, uch := range bus.Channels {
		select {
		case uch.Ch <- update:

		default:
			log.Printf("[error] dropped update on updatebus uch clientid=%s\n", uch.ClientId)
		}
	}
}

func (bus *UpdateBus) SendScreenUpdate(screenId string, update UpdatePacket) {
	if update == nil {
		return
	}
	update.Clean()
	bus.Lock.Lock()
	defer bus.Lock.Unlock()
	for _, uch := range bus.Channels {
		if uch.Match(screenId) {
			select {
			case uch.Ch <- update:

			default:
				log.Printf("[error] dropped update on updatebus uch clientid=%s\n", uch.ClientId)
			}
		}
	}
}

func MakeSessionsUpdateForRemote(sessionId string, ri *RemoteInstance) []*SessionType {
	return []*SessionType{
		{
			SessionId: sessionId,
			Remotes:   []*RemoteInstance{ri},
		},
	}
}

type BookmarksViewType struct {
	Bookmarks []*BookmarkType `json:"bookmarks"`
}

type ScreenStatusIndicatorType struct {
	ScreenId string               `json:"screenid"`
	Status   StatusIndicatorLevel `json:"status"`
}

<<<<<<< HEAD
func (bus *UpdateBus) registerUserInputChannel() (string, chan *UserInputResponseType) {
	bus.Lock.Lock()
	defer bus.Lock.Unlock()

	id := uuid.New().String()
	uich := make(chan *UserInputResponseType)

	bus.UserInputCh[id] = uich
	return id, uich
}

func (bus *UpdateBus) unregisterUserInputChannel(id string) {
	bus.Lock.Lock()
	defer bus.Lock.Unlock()

	delete(bus.UserInputCh, id)
}

func (bus *UpdateBus) GetUserInput(userInputRequest *UserInputRequestType) (*UserInputResponseType, error) {
	// create context for timeout
	ctx, cancelFn := context.WithTimeout(context.Background(), 1*time.Minute)
	defer cancelFn()

	id, uich := bus.registerUserInputChannel()

	userInputRequest.RequestId = id
	update := &ModelUpdate{UserInputRequest: userInputRequest}
	bus.SendUpdate(update)

	var response *UserInputResponseType
	var err error
	// prepare to receive response
	select {
	case resp := <-uich:
		response = resp
	case <-ctx.Done():
		err = fmt.Errorf("timed out waiting for user input")
	}

	bus.unregisterUserInputChannel(id)
	return response, err
=======
type ScreenNumRunningCommandsType struct {
	ScreenId string `json:"screenid"`
	Num      int    `json:"num"`
>>>>>>> 856c879c
}<|MERGE_RESOLUTION|>--- conflicted
+++ resolved
@@ -42,7 +42,6 @@
 func (pdu *PtyDataUpdate) Clean() {}
 
 type ModelUpdate struct {
-<<<<<<< HEAD
 	Sessions              []*SessionType                     `json:"sessions,omitempty"`
 	ActiveSessionId       string                             `json:"activesessionid,omitempty"`
 	Screens               []*ScreenType                      `json:"screens,omitempty"`
@@ -68,35 +67,8 @@
 	OpenAICmdInfoChat     []*packet.OpenAICmdInfoChatMessage `json:"openaicmdinfochat,omitempty"`
 	AlertMessage          *AlertMessageType                  `json:"alertmessage,omitempty"`
 	ScreenStatusIndicator *ScreenStatusIndicatorType         `json:"screenstatusindicator,omitempty"`
+	ScreenNumRunningCommands *ScreenNumRunningCommandsType      `json:"screennumrunningcommands,omitempty"`
 	UserInputRequest      *UserInputRequestType              `json:"userinputrequest,omitempty"`
-=======
-	Sessions                 []*SessionType                     `json:"sessions,omitempty"`
-	ActiveSessionId          string                             `json:"activesessionid,omitempty"`
-	Screens                  []*ScreenType                      `json:"screens,omitempty"`
-	ScreenLines              *ScreenLinesType                   `json:"screenlines,omitempty"`
-	Line                     *LineType                          `json:"line,omitempty"`
-	Lines                    []*LineType                        `json:"lines,omitempty"`
-	Cmd                      *CmdType                           `json:"cmd,omitempty"`
-	CmdLine                  *utilfn.StrWithPos                 `json:"cmdline,omitempty"`
-	Info                     *InfoMsgType                       `json:"info,omitempty"`
-	ClearInfo                bool                               `json:"clearinfo,omitempty"`
-	Remotes                  []RemoteRuntimeState               `json:"remotes,omitempty"`
-	History                  *HistoryInfoType                   `json:"history,omitempty"`
-	Interactive              bool                               `json:"interactive"`
-	Connect                  bool                               `json:"connect,omitempty"`
-	MainView                 string                             `json:"mainview,omitempty"`
-	Bookmarks                []*BookmarkType                    `json:"bookmarks,omitempty"`
-	SelectedBookmark         string                             `json:"selectedbookmark,omitempty"`
-	HistoryViewData          *HistoryViewData                   `json:"historyviewdata,omitempty"`
-	ClientData               *ClientData                        `json:"clientdata,omitempty"`
-	RemoteView               *RemoteViewType                    `json:"remoteview,omitempty"`
-	ScreenTombstones         []*ScreenTombstoneType             `json:"screentombstones,omitempty"`
-	SessionTombstones        []*SessionTombstoneType            `json:"sessiontombstones,omitempty"`
-	OpenAICmdInfoChat        []*packet.OpenAICmdInfoChatMessage `json:"openaicmdinfochat,omitempty"`
-	AlertMessage             *AlertMessageType                  `json:"alertmessage,omitempty"`
-	ScreenStatusIndicator    *ScreenStatusIndicatorType         `json:"screenstatusindicator,omitempty"`
-	ScreenNumRunningCommands *ScreenNumRunningCommandsType      `json:"screennumrunningcommands,omitempty"`
->>>>>>> 856c879c
 }
 
 func (*ModelUpdate) UpdateType() string {
@@ -315,7 +287,11 @@
 	Status   StatusIndicatorLevel `json:"status"`
 }
 
-<<<<<<< HEAD
+type ScreenNumRunningCommandsType struct {
+	ScreenId string `json:"screenid"`
+	Num      int    `json:"num"`
+}
+
 func (bus *UpdateBus) registerUserInputChannel() (string, chan *UserInputResponseType) {
 	bus.Lock.Lock()
 	defer bus.Lock.Unlock()
@@ -357,9 +333,4 @@
 
 	bus.unregisterUserInputChannel(id)
 	return response, err
-=======
-type ScreenNumRunningCommandsType struct {
-	ScreenId string `json:"screenid"`
-	Num      int    `json:"num"`
->>>>>>> 856c879c
 }