--- conflicted
+++ resolved
@@ -1,9 +1,5 @@
 {
     "include": ["src/**/*", "types/**/*"],
-<<<<<<< HEAD
-    // "exclude": ["src/electron/emain.ts"],
-=======
->>>>>>> 3e4bd458
     "compilerOptions": {
         "target": "es5",
         "module": "commonjs",
