--- conflicted
+++ resolved
@@ -888,20 +888,10 @@
         reloadWindow: () => void;
         openExternalLink: (url: string) => void;
         reregisterGlobalShortcut: (shortcut: string) => void;
-<<<<<<< HEAD
-=======
         changeAutoUpdate: (enabled: boolean) => void;
         installAppUpdate: () => void;
         getAppUpdateStatus: () => AppUpdateStatusType;
         onAppUpdateStatus: (callback: (status: AppUpdateStatusType) => void) => void;
-        onTCmd: (callback: (mods: KeyModsType) => void) => void;
-        onICmd: (callback: (mods: KeyModsType) => void) => void;
-        onLCmd: (callback: (mods: KeyModsType) => void) => void;
-        onHCmd: (callback: (mods: KeyModsType) => void) => void;
-        onPCmd: (callback: (mods: KeyModsType) => void) => void;
-        onRCmd: (callback: (mods: KeyModsType) => void) => void;
-        onWCmd: (callback: (mods: KeyModsType) => void) => void;
->>>>>>> 089862d9
         onZoomChanged: (callback: () => void) => void;
         onMenuItemAbout: (callback: () => void) => void;
         contextScreen: (screenOpts: { screenId: string }, position: { x: number; y: number }) => void;
