--- conflicted
+++ resolved
@@ -298,14 +298,11 @@
     screenid: string;
     status: StatusIndicatorLevel;
 };
-<<<<<<< HEAD
-=======
 
 type ScreenNumRunningCommandsUpdateType = {
     screenid: string;
     num: number;
 };
->>>>>>> 1a51d93a
 
 type ModelUpdateType = {
     interactive: boolean;
@@ -734,8 +731,6 @@
     str: string;
     pos: number;
 };
-
-type ResizablePaneNameType = "mainsidebar";
 
 export type {
     SessionDataType,
@@ -816,7 +811,6 @@
     CmdInputTextPacketType,
     OpenAICmdInfoChatMessageType,
     ScreenStatusIndicatorUpdateType,
-    ResizablePaneNameType,
 };
 
 export { StatusIndicatorLevel };