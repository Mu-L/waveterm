// Copyright 2023, Command Line Inc.
// SPDX-License-Identifier: Apache-2.0

import * as React from "react";
import * as mobxReact from "mobx-react";
import * as mobx from "mobx";
import { boundMethod } from "autobind-decorator";
import cn from "classnames";
import dayjs from "dayjs";
import type { RemoteType } from "../../types/types";
import { If } from "tsx-control-statements/components";
import { compareLoose } from "semver";
import { motion } from "framer-motion";

import { ReactComponent as LeftChevronIcon } from "../assets/icons/chevron_left.svg";
import { ReactComponent as AppsIcon } from "../assets/icons/apps.svg";
import { ReactComponent as WorkspacesIcon } from "../assets/icons/workspaces.svg";
import { ReactComponent as AddIcon } from "../assets/icons/add.svg";
import { ReactComponent as SettingsIcon } from "../assets/icons/settings.svg";

import localizedFormat from "dayjs/plugin/localizedFormat";
<<<<<<< HEAD
import { GlobalModel, GlobalCommandRunner, Session, VERSION, SidebarModel } from "../../model/model";
import { sortAndFilterRemotes, isBlank, openLink } from "../../util/util";
import { ResizableSidebar } from "../common/common";
=======
import { GlobalModel, GlobalCommandRunner, Session, VERSION } from "../../model/model";
import { isBlank, openLink } from "../../util/util";
>>>>>>> 0648d48b
import * as constants from "../appconst";

import "./sidebar.less";
import { ActionsIcon, CenteredIcon, FrontIcon, StatusIndicator } from "../common/icons/icons";

dayjs.extend(localizedFormat);

interface MainSideBarProps {
    parentRef: React.RefObject<HTMLElement>;
}

class SideBarItem extends React.Component<{
    frontIcon: React.ReactNode;
    contents: React.ReactNode | string;
    endIcons?: React.ReactNode[];
    className?: string;
    onClick?: React.MouseEventHandler<HTMLDivElement>;
}> {
    render() {
        return (
            <div
                className={cn("item", "unselectable", "hoverEffect", this.props.className)}
                onClick={this.props.onClick}
            >
                <FrontIcon>{this.props.frontIcon}</FrontIcon>
                <div className="item-contents truncate">{this.props.contents}</div>
                <div className="end-icons">{this.props.endIcons}</div>
            </div>
        );
    }
}

class HotKeyIcon extends React.Component<{ hotkey: string }> {
    render() {
        return (
            <CenteredIcon className="hotkey">
                <span>&#x2318;{this.props.hotkey}</span>
            </CenteredIcon>
        );
    }
}

@mobxReact.observer
class MainSideBar extends React.Component<MainSideBarProps, {}> {
    sidebarRef = React.createRef<HTMLDivElement>();
    mainSidebarModel = null;
    clientData = null;
    collapseStateFromClientData = null;

    constructor(props) {
        super(props);

        this.mainSidebarModel = new SidebarModel({ name: "main" });

        mobx.action(() => {
            GlobalModel.sidebarModels.set("main", this.mainSidebarModel);
        })();
    }

    @boundMethod
    componentDidUpdate(): void {
        // Force to use collapse from client data on first load
        if (this.collapseStateFromClientData == null) {
            const sidebar = GlobalModel.clientData.get()?.clientopts?.sidebar;
            if (sidebar != null) {
                this.collapseStateFromClientData = true;
                const { collapsed, width } = sidebar.main;
                if (collapsed) {
                    this.mainSidebarModel.collapse();
                } else {
                    this.mainSidebarModel.expand(width);
                }
            }
        }
    }

    @boundMethod
    toggleCollapsed() {
        const isCollapsed = this.mainSidebarModel.isCollapsed.get();
        const defaultWidth = this.mainSidebarModel.defaultWidth.get();
        if (isCollapsed) {
            this.mainSidebarModel.expand(defaultWidth);
        } else {
            this.mainSidebarModel.collapse();
        }
    }

    handleSessionClick(sessionId: string) {
        GlobalCommandRunner.switchSession(sessionId);
    }

    handleNewSession() {
        GlobalCommandRunner.createNewSession();
    }

    handleNewSharedSession() {
        GlobalCommandRunner.openSharedSession();
    }

    clickLinks() {
        mobx.action(() => {
            GlobalModel.showLinks.set(!GlobalModel.showLinks.get());
        })();
    }

    remoteDisplayName(remote: RemoteType): any {
        if (!isBlank(remote.remotealias)) {
            return (
                <>
                    <span>{remote.remotealias}</span>
                    <span className="small-text"> {remote.remotecanonicalname}</span>
                </>
            );
        }
        return <span>{remote.remotecanonicalname}</span>;
    }

    clickRemote(remote: RemoteType) {
        GlobalCommandRunner.showRemote(remote.remoteid);
    }

    @boundMethod
    handlePluginsClick(): void {
        if (GlobalModel.activeMainView.get() == "plugins") {
            GlobalModel.showSessionView();
            return;
        }
        GlobalModel.pluginsModel.showPluginsView();
    }

    @boundMethod
    handleHistoryClick(): void {
        if (GlobalModel.activeMainView.get() == "history") {
            GlobalModel.showSessionView();
            return;
        }
        GlobalModel.historyViewModel.reSearch();
    }

    @boundMethod
    handlePlaybookClick(): void {
<<<<<<< HEAD
        return;
=======
        console.log("playbook click");
>>>>>>> 0648d48b
    }

    @boundMethod
    handleBookmarksClick(): void {
        if (GlobalModel.activeMainView.get() == "bookmarks") {
            GlobalModel.showSessionView();
            return;
        }
        GlobalCommandRunner.bookmarksView();
    }

    @boundMethod
    handleConnectionsClick(): void {
        if (GlobalModel.activeMainView.get() == "connections") {
            GlobalModel.showSessionView();
            return;
        }
        GlobalCommandRunner.connectionsView();
    }

    @boundMethod
    handleWebSharingClick(): void {
        if (GlobalModel.activeMainView.get() == "webshare") {
            GlobalModel.showSessionView();
            return;
        }
        GlobalModel.showWebShareView();
    }

    @boundMethod
    handleSettingsClick(): void {
        if (GlobalModel.activeMainView.get() == "clientsettings") {
            GlobalModel.showSessionView();
            return;
        }
        GlobalCommandRunner.clientSettingsView();
    }

    @boundMethod
    openSessionSettings(e: any, session: Session): void {
        e.preventDefault();
        e.stopPropagation();
        mobx.action(() => {
            GlobalModel.sessionSettingsModal.set(session.sessionId);
        })();
        GlobalModel.modalsModel.pushModal(constants.SESSION_SETTINGS);
    }

    getSessions() {
        if (!GlobalModel.sessionListLoaded.get()) return <div className="item">loading ...</div>;
        let sessionList = [];
        let activeSessionId = GlobalModel.activeSessionId.get();
        for (let session of GlobalModel.sessionList) {
            if (!session.archived.get() || session.sessionId == activeSessionId) {
                sessionList.push(session);
            }
        }
        return sessionList.map((session, index) => {
            const isActive = GlobalModel.activeMainView.get() == "session" && activeSessionId == session.sessionId;
            const sessionScreens = GlobalModel.getSessionScreens(session.sessionId);
            const sessionIndicator = Math.max(...sessionScreens.map((screen) => screen.statusIndicator.get()));
            return (
                <SideBarItem
                    className={`${isActive ? "active" : ""}`}
                    frontIcon={<span className="index">{index + 1}</span>}
                    contents={session.name.get()}
                    endIcons={[
                        <StatusIndicator key="statusindicator" level={sessionIndicator} />,
                        <ActionsIcon key="actions" onClick={(e) => this.openSessionSettings(e, session)} />,
                    ]}
                    onClick={() => this.handleSessionClick(session.sessionId)}
                />
            );
        });
    }

    render() {
<<<<<<< HEAD
        let model = GlobalModel;
        let activeSessionId = model.activeSessionId.get();
        let activeScreen = model.getActiveScreen();
        let activeRemoteId: string = null;
        if (activeScreen != null) {
            let rptr = activeScreen.curRemote.get();
            if (rptr != null && !isBlank(rptr.remoteid)) {
                activeRemoteId = rptr.remoteid;
            }
        }
        let remotes = model.remotes ?? [];
        remotes = sortAndFilterRemotes(remotes);
        let sessionList = [];
        for (let session of model.sessionList) {
            if (!session.archived.get() || session.sessionId == activeSessionId) {
                sessionList.push(session);
            }
        }
        let isCollapsed = this.mainSidebarModel.isCollapsed.get();
=======
        let isCollapsed = this.collapsed.get();
>>>>>>> 0648d48b
        let clientData = GlobalModel.clientData.get();
        let needsUpdate = false;
        if (!clientData?.clientopts.noreleasecheck && !isBlank(clientData?.releaseinfo?.latestversion)) {
            needsUpdate = compareLoose(VERSION, clientData.releaseinfo.latestversion) < 0;
        }

        return (
            <ResizableSidebar
                className={cn("main-sidebar", { collapsed: isCollapsed })}
                sidebarModel={this.mainSidebarModel}
                parentRef={this.props.parentRef}
            >
                <div className="title-bar-drag" />
                <div className="contents">
                    <div className="logo">
                        <If condition={isCollapsed}>
                            <div className="logo-container" onClick={this.toggleCollapsed}>
                                <img src="public/logos/wave-logo.png" />
                            </div>
                        </If>
                        <If condition={!isCollapsed}>
                            <div className="logo-container">
                                <img src="public/logos/wave-dark.png" />
                            </div>
                            <div className="spacer" />
                            <div className="collapse-button" onClick={this.toggleCollapsed}>
                                <LeftChevronIcon className="icon" />
                            </div>
                        </If>
                    </div>
                    <div className="separator" />
                    <div className="top">
<<<<<<< HEAD
                        <div className="item hoverEffect unselectable" onClick={this.handleHistoryClick}>
                            <i className="icon fa-sharp fa-solid fa-clock-rotate-left"></i>
                            <span className="truncate sidebar-label">History</span>
                            <span className="hotkey">&#x2318;H</span>
                        </div>
                        {/* <div className="item hoverEffect unselectable" onClick={this.handleBookmarksClick}>
						 <FavoritesIcon className="icon" />
						 Favorites
						 <span className="hotkey">&#x2318;B</span>
						 </div>  */}
                        <div className="item hoverEffect unselectable" onClick={this.handleConnectionsClick}>
                            <i className="icon fa-sharp fa-regular fa-globe"></i>
                            <span className="truncate sidebar-label">Connections</span>
                        </div>
                    </div>
                    <div className="separator" />
                    <div className="item workspaces-item unselectable">
                        <i className="icon fa-sharp fa-solid fa-grid-2"></i>
                        <span className="truncate sidebar-label">Workspaces</span>
                        <div className="add_workspace hoverEffect" onClick={this.handleNewSession}>
                            <AddIcon />
                        </div>
                    </div>
=======
                        <SideBarItem
                            frontIcon={<i className="fa-sharp fa-regular fa-clock-rotate-left icon" />}
                            contents="History"
                            endIcons={[<HotKeyIcon key="hotkey" hotkey="H" />]}
                            onClick={this.handleHistoryClick}
                        />
                        {/* <SideBarItem className="hoverEffect unselectable" frontIcon={<FavoritesIcon className="icon" />} contents="Favorites" endIcon={<span className="hotkey">&#x2318;B</span>} onClick={this.handleBookmarksClick}/> */}
                        <SideBarItem
                            frontIcon={<i className="fa-sharp fa-regular fa-globe icon " />}
                            contents="Connections"
                            onClick={this.handleConnectionsClick}
                        />
                    </div>
                    <div className="separator" />
                    <SideBarItem
                        frontIcon={<WorkspacesIcon className="icon" />}
                        contents="Workspaces"
                        endIcons={[
                            <div
                                key="add_workspace"
                                className="add_workspace hoverEffect"
                                onClick={this.handleNewSession}
                            >
                                <AddIcon />
                            </div>,
                        ]}
                    />
>>>>>>> 0648d48b
                    <div className="middle hideScrollbarUntillHover">{this.getSessions()}</div>
                    <div className="bottom">
                        <If condition={needsUpdate}>
                            <SideBarItem
                                className="updateBanner"
                                frontIcon={<i className="fa-sharp fa-regular fa-circle-up icon" />}
                                contents="Update Available"
                                onClick={() => openLink("https://www.waveterm.dev/download?ref=upgrade")}
<<<<<<< HEAD
                            >
                                <i className="fa-sharp fa-regular fa-circle-up icon" />
                                <span className="truncate sidebar-label">Update Available</span>
                            </div>
                        </If>
                        <If condition={GlobalModel.isDev}>
                            <div className="item hoverEffect unselectable" onClick={this.handlePluginsClick}>
                                <i className="icon fa-sharp fa-regular fa-grid-2"></i>
                                <span className="truncate sidebar-label">Apps</span>
                                <span className="hotkey">&#x2318;A</span>
                            </div>
                        </If>
                        <div className="item hoverEffect unselectable" onClick={this.handleSettingsClick}>
                            <i className="icon fa-sharp fa-regular fa-gear"></i>
                            <span className="truncate sidebar-label">Settings</span>
                        </div>
                        <div
                            className="item hoverEffect unselectable"
                            onClick={() => openLink("https://docs.waveterm.dev")}
                        >
                            <i className="icon fa-sharp fa-regular fa-circle-question"></i>
                            <span className="truncate sidebar-label">Documentation</span>
                        </div>
                        <div
                            className="item hoverEffect unselectable"
                            onClick={() => openLink("https://discord.gg/XfvZ334gwU")}
                        >
                            <i className="icon fa-brands fa-discord"></i>
                            <span className="truncate sidebar-label">Discord</span>
                        </div>
=======
                            />
                        </If>
                        <If condition={GlobalModel.isDev}>
                            <SideBarItem
                                frontIcon={<AppsIcon className="icon" />}
                                contents="Apps"
                                onClick={this.handlePluginsClick}
                                endIcons={[<HotKeyIcon key="hotkey" hotkey="A" />]}
                            />
                        </If>
                        <SideBarItem
                            frontIcon={<SettingsIcon className="icon" />}
                            contents="Settings"
                            onClick={this.handleSettingsClick}
                        />
                        <SideBarItem
                            frontIcon={<i className="fa-sharp fa-regular fa-circle-question icon" />}
                            contents="Documentation"
                            onClick={() => openLink("https://docs.waveterm.dev")}
                        />
                        <SideBarItem
                            frontIcon={<i className="fa-brands fa-discord icon" />}
                            contents="Discord"
                            onClick={() => openLink("https://discord.gg/XfvZ334gwU")}
                        />
>>>>>>> 0648d48b
                    </div>
                </div>
            </ResizableSidebar>
        );
    }
}

export { MainSideBar };<|MERGE_RESOLUTION|>--- conflicted
+++ resolved
@@ -19,14 +19,9 @@
 import { ReactComponent as SettingsIcon } from "../assets/icons/settings.svg";
 
 import localizedFormat from "dayjs/plugin/localizedFormat";
-<<<<<<< HEAD
 import { GlobalModel, GlobalCommandRunner, Session, VERSION, SidebarModel } from "../../model/model";
-import { sortAndFilterRemotes, isBlank, openLink } from "../../util/util";
+import { isBlank, openLink } from "../../util/util";
 import { ResizableSidebar } from "../common/common";
-=======
-import { GlobalModel, GlobalCommandRunner, Session, VERSION } from "../../model/model";
-import { isBlank, openLink } from "../../util/util";
->>>>>>> 0648d48b
 import * as constants from "../appconst";
 
 import "./sidebar.less";
@@ -168,11 +163,7 @@
 
     @boundMethod
     handlePlaybookClick(): void {
-<<<<<<< HEAD
-        return;
-=======
         console.log("playbook click");
->>>>>>> 0648d48b
     }
 
     @boundMethod
@@ -250,7 +241,6 @@
     }
 
     render() {
-<<<<<<< HEAD
         let model = GlobalModel;
         let activeSessionId = model.activeSessionId.get();
         let activeScreen = model.getActiveScreen();
@@ -270,9 +260,6 @@
             }
         }
         let isCollapsed = this.mainSidebarModel.isCollapsed.get();
-=======
-        let isCollapsed = this.collapsed.get();
->>>>>>> 0648d48b
         let clientData = GlobalModel.clientData.get();
         let needsUpdate = false;
         if (!clientData?.clientopts.noreleasecheck && !isBlank(clientData?.releaseinfo?.latestversion)) {
@@ -305,31 +292,6 @@
                     </div>
                     <div className="separator" />
                     <div className="top">
-<<<<<<< HEAD
-                        <div className="item hoverEffect unselectable" onClick={this.handleHistoryClick}>
-                            <i className="icon fa-sharp fa-solid fa-clock-rotate-left"></i>
-                            <span className="truncate sidebar-label">History</span>
-                            <span className="hotkey">&#x2318;H</span>
-                        </div>
-                        {/* <div className="item hoverEffect unselectable" onClick={this.handleBookmarksClick}>
-						 <FavoritesIcon className="icon" />
-						 Favorites
-						 <span className="hotkey">&#x2318;B</span>
-						 </div>  */}
-                        <div className="item hoverEffect unselectable" onClick={this.handleConnectionsClick}>
-                            <i className="icon fa-sharp fa-regular fa-globe"></i>
-                            <span className="truncate sidebar-label">Connections</span>
-                        </div>
-                    </div>
-                    <div className="separator" />
-                    <div className="item workspaces-item unselectable">
-                        <i className="icon fa-sharp fa-solid fa-grid-2"></i>
-                        <span className="truncate sidebar-label">Workspaces</span>
-                        <div className="add_workspace hoverEffect" onClick={this.handleNewSession}>
-                            <AddIcon />
-                        </div>
-                    </div>
-=======
                         <SideBarItem
                             frontIcon={<i className="fa-sharp fa-regular fa-clock-rotate-left icon" />}
                             contents="History"
@@ -357,7 +319,6 @@
                             </div>,
                         ]}
                     />
->>>>>>> 0648d48b
                     <div className="middle hideScrollbarUntillHover">{this.getSessions()}</div>
                     <div className="bottom">
                         <If condition={needsUpdate}>
@@ -366,38 +327,6 @@
                                 frontIcon={<i className="fa-sharp fa-regular fa-circle-up icon" />}
                                 contents="Update Available"
                                 onClick={() => openLink("https://www.waveterm.dev/download?ref=upgrade")}
-<<<<<<< HEAD
-                            >
-                                <i className="fa-sharp fa-regular fa-circle-up icon" />
-                                <span className="truncate sidebar-label">Update Available</span>
-                            </div>
-                        </If>
-                        <If condition={GlobalModel.isDev}>
-                            <div className="item hoverEffect unselectable" onClick={this.handlePluginsClick}>
-                                <i className="icon fa-sharp fa-regular fa-grid-2"></i>
-                                <span className="truncate sidebar-label">Apps</span>
-                                <span className="hotkey">&#x2318;A</span>
-                            </div>
-                        </If>
-                        <div className="item hoverEffect unselectable" onClick={this.handleSettingsClick}>
-                            <i className="icon fa-sharp fa-regular fa-gear"></i>
-                            <span className="truncate sidebar-label">Settings</span>
-                        </div>
-                        <div
-                            className="item hoverEffect unselectable"
-                            onClick={() => openLink("https://docs.waveterm.dev")}
-                        >
-                            <i className="icon fa-sharp fa-regular fa-circle-question"></i>
-                            <span className="truncate sidebar-label">Documentation</span>
-                        </div>
-                        <div
-                            className="item hoverEffect unselectable"
-                            onClick={() => openLink("https://discord.gg/XfvZ334gwU")}
-                        >
-                            <i className="icon fa-brands fa-discord"></i>
-                            <span className="truncate sidebar-label">Discord</span>
-                        </div>
-=======
                             />
                         </If>
                         <If condition={GlobalModel.isDev}>
@@ -423,7 +352,6 @@
                             contents="Discord"
                             onClick={() => openLink("https://discord.gg/XfvZ334gwU")}
                         />
->>>>>>> 0648d48b
                     </div>
                 </div>
             </ResizableSidebar>
