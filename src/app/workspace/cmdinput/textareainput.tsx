// Copyright 2023, Command Line Inc.
// SPDX-License-Identifier: Apache-2.0

import * as React from "react";
import * as mobxReact from "mobx-react";
import * as mobx from "mobx";
import * as util from "@/util/util";
import { If } from "tsx-control-statements/components";
import { boundMethod } from "autobind-decorator";
import cn from "classnames";
import { GlobalModel, GlobalCommandRunner, Screen } from "@/models";
import { getMonoFontSize } from "@/util/textmeasure";
import * as appconst from "@/app/appconst";
import { Shell, getSuggestions } from "@/autocomplete";
import { SuggestionBlob } from "@/autocomplete/runtime/model";

type OV<T> = mobx.IObservableValue<T>;

function pageSize(div: any): number {
    if (div == null) {
        return 300;
    }
    let size = div.clientHeight;
    if (size > 500) {
        size = size - 100;
    } else if (size > 200) {
        size = size - 30;
    }
    return size;
}

function scrollDiv(div: any, amt: number) {
    if (div == null) {
        return;
    }
    let newScrollTop = div.scrollTop + amt;
    if (newScrollTop < 0) {
        newScrollTop = 0;
    }
    div.scrollTo({ top: newScrollTop, behavior: "smooth" });
}

class HistoryKeybindings extends React.Component<{}, {}> {
    componentDidMount(): void {
        if (GlobalModel.activeMainView != "session") {
            return;
        }
        const inputModel = GlobalModel.inputModel;
        const keybindManager = GlobalModel.keybindManager;
        keybindManager.registerKeybinding("pane", "history", "generic:cancel", (waveEvent) => {
            inputModel.resetHistory();
            return true;
        });
        keybindManager.registerKeybinding("pane", "history", "generic:confirm", (waveEvent) => {
            inputModel.grabSelectedHistoryItem();
            return true;
        });
        keybindManager.registerKeybinding("pane", "history", "history:closeHistory", (waveEvent) => {
            inputModel.resetInput();
            return true;
        });
        keybindManager.registerKeybinding("pane", "history", "history:toggleShowRemotes", (waveEvent) => {
            inputModel.toggleRemoteType();
            return true;
        });
        keybindManager.registerKeybinding("pane", "history", "history:changeScope", (waveEvent) => {
            inputModel.toggleHistoryType();
            return true;
        });
        keybindManager.registerKeybinding("pane", "history", "generic:selectAbove", (waveEvent) => {
            inputModel.moveHistorySelection(1);
            return true;
        });
        keybindManager.registerKeybinding("pane", "history", "generic:selectBelow", (waveEvent) => {
            inputModel.moveHistorySelection(-1);
            return true;
        });
        keybindManager.registerKeybinding("pane", "history", "generic:selectPageAbove", (waveEvent) => {
            inputModel.moveHistorySelection(10);
            return true;
        });
        keybindManager.registerKeybinding("pane", "history", "generic:selectPageBelow", (waveEvent) => {
            inputModel.moveHistorySelection(-10);
            return true;
        });
        keybindManager.registerKeybinding("pane", "history", "history:selectPreviousItem", (waveEvent) => {
            inputModel.moveHistorySelection(1);
            return true;
        });
        keybindManager.registerKeybinding("pane", "history", "history:selectNextItem", (waveEvent) => {
            inputModel.moveHistorySelection(-1);
            return true;
        });
    }

    componentWillUnmount(): void {
        GlobalModel.keybindManager.unregisterDomain("history");
    }

    render() {
        return null;
    }
}

class CmdInputKeybindings extends React.Component<{ inputObject: TextAreaInput }, {}> {
    curPress: string;
    lastTab: boolean;

    componentDidMount() {
        if (GlobalModel.activeMainView != "session") {
            return;
        }
        const inputObject = this.props.inputObject;
        const keybindManager = GlobalModel.keybindManager;
        const inputModel = GlobalModel.inputModel;
        keybindManager.registerKeybinding("pane", "cmdinput", "cmdinput:autocomplete", (waveEvent) => {
            this.curPress = "tab";
            if (this.lastTab) {
                const curLine = inputModel.curLine;
                if (curLine != "") {
                    inputModel.setActiveAuxView(appconst.InputAuxView_Suggestions);
                }
            } else {
                this.lastTab = true;
            }
            return true;
        });
        keybindManager.registerKeybinding("pane", "cmdinput", "generic:confirm", (waveEvent) => {
            GlobalModel.closeTabSettings();
            if (GlobalModel.inputModel.isEmpty()) {
                const activeWindow = GlobalModel.getScreenLinesForActiveScreen();
                const activeScreen = GlobalModel.getActiveScreen();
                if (activeScreen != null && activeWindow != null && activeWindow.lines.length > 0) {
                    activeScreen.setSelectedLine(0);
                    GlobalCommandRunner.screenSelectLine("E");
                }
            } else {
                setTimeout(() => GlobalModel.inputModel.uiSubmitCommand(), 0);
            }
            return true;
        });
        keybindManager.registerKeybinding("pane", "cmdinput", "generic:cancel", (waveEvent) => {
            GlobalModel.closeTabSettings();
            inputModel.closeAuxView();
            return true;
        });
        keybindManager.registerKeybinding("pane", "cmdinput", "cmdinput:expandInput", (waveEvent) => {
            inputModel.toggleExpandInput();
            return true;
        });
        keybindManager.registerKeybinding("pane", "cmdinput", "cmdinput:clearInput", (waveEvent) => {
            inputModel.resetInput();
            return true;
        });
        keybindManager.registerKeybinding("pane", "cmdinput", "cmdinput:cutLineLeftOfCursor", (waveEvent) => {
            inputObject.controlU();
            return true;
        });
        keybindManager.registerKeybinding("pane", "cmdinput", "cmdinput:cutWordLeftOfCursor", (waveEvent) => {
            inputObject.controlW();
            return true;
        });
        keybindManager.registerKeybinding("pane", "cmdinput", "cmdinput:paste", (waveEvent) => {
            inputObject.controlY();
            return true;
        });
        keybindManager.registerKeybinding("pane", "cmdinput", "cmdinput:openHistory", (waveEvent) => {
            inputModel.openHistory();
            return true;
        });
        keybindManager.registerKeybinding("pane", "cmdinput", "cmdinput:previousHistoryItem", (waveEvent) => {
            this.curPress = "historyupdown";
            inputObject.controlP();
            return true;
        });
        keybindManager.registerKeybinding("pane", "cmdinput", "cmdinput:nextHistoryItem", (waveEvent) => {
            this.curPress = "historyupdown";
            inputObject.controlN();
            return true;
        });
        keybindManager.registerKeybinding("pane", "cmdinput", "cmdinput:openAIChat", (waveEvent) => {
            inputModel.openAIAssistantChat();
            return true;
        });
        keybindManager.registerKeybinding("pane", "cmdinput", "generic:selectAbove", (waveEvent) => {
            this.curPress = "historyupdown";
            const rtn = inputObject.arrowUpPressed();
            return rtn;
        });
        keybindManager.registerKeybinding("pane", "cmdinput", "generic:selectBelow", (waveEvent) => {
            this.curPress = "historyupdown";
            const rtn = inputObject.arrowDownPressed();
            return rtn;
        });
        keybindManager.registerKeybinding("pane", "cmdinput", "generic:selectRight", (waveEvent) => {
            inputObject.arrowRightPressed();
            return true;
        });
        keybindManager.registerKeybinding("pane", "cmdinput", "generic:selectPageAbove", (waveEvent) => {
            this.curPress = "historyupdown";
            inputObject.scrollPage(true);
            return true;
        });
        keybindManager.registerKeybinding("pane", "cmdinput", "generic:selectPageBelow", (waveEvent) => {
            this.curPress = "historyupdown";
            inputObject.scrollPage(false);
            return true;
        });
        keybindManager.registerKeybinding("pane", "cmdinput", "generic:expandTextInput", (waveEvent) => {
            inputObject.modEnter();
            return true;
        });
        keybindManager.registerDomainCallback("cmdinput", (waveEvent) => {
            if (this.curPress != "tab") {
                this.lastTab = false;
            }
            if (this.curPress != "historyupdown") {
                inputObject.lastHistoryUpDown = false;
            }
            this.curPress = "";
            return false;
        });
    }

    componentWillUnmount() {
        GlobalModel.keybindManager.unregisterDomain("cmdinput");
    }

    render() {
        return null;
    }
}

@mobxReact.observer
class TextAreaInput extends React.Component<{ screen: Screen; onHeightChange: () => void }, {}> {
    lastHistoryUpDown: boolean = false;
    lastFocusType: string = null;
    mainInputRef: React.RefObject<HTMLTextAreaElement> = React.createRef();
    historyInputRef: React.RefObject<HTMLInputElement> = React.createRef();
    controlRef: React.RefObject<HTMLDivElement> = React.createRef();
    lastHeight: number = 0;
    lastSP: StrWithPos = { str: "", pos: appconst.NoStrPos };
    version: OV<number> = mobx.observable.box(0, { name: "textAreaInput-version" }); // forces render updates

    incVersion(): void {
        const v = this.version.get();
        mobx.action(() => this.version.set(v + 1))();
    }

    getCurSP(): StrWithPos {
        const textarea = this.mainInputRef.current;
        if (textarea == null) {
            return this.lastSP;
        }
        const str = textarea.value;
        const pos = textarea.selectionStart;
        const endPos = textarea.selectionEnd;
        if (pos != endPos) {
            return { str, pos: appconst.NoStrPos };
        }
        return { str, pos };
    }

    updateSP(): void {
        const curSP = this.getCurSP();
        if (curSP.str == this.lastSP.str && curSP.pos == this.lastSP.pos) {
            return;
        }
        this.lastSP = curSP;
        GlobalModel.sendCmdInputText(this.props.screen.screenId, curSP);
    }

    setFocus(): void {
        GlobalModel.inputModel.giveFocus();
    }

    getTextAreaMaxCols(): number {
        const taElem = this.mainInputRef.current;
        if (taElem == null) {
            return 0;
        }
        const cs = window.getComputedStyle(taElem);
        const padding = parseFloat(cs.paddingLeft) + parseFloat(cs.paddingRight);
        const borders = parseFloat(cs.borderLeft) + parseFloat(cs.borderRight);
        const contentWidth = taElem.clientWidth - padding - borders;
        const fontSize = getMonoFontSize(parseInt(cs.fontSize));
        const maxCols = Math.floor(contentWidth / Math.ceil(fontSize.width));
        return maxCols;
    }

    checkHeight(shouldFire: boolean): void {
        const elem = this.controlRef.current;
        if (elem == null) {
            return;
        }
        const curHeight = elem.offsetHeight;
        if (this.lastHeight == curHeight) {
            return;
        }
        this.lastHeight = curHeight;
        if (shouldFire && this.props.onHeightChange != null) {
            this.props.onHeightChange();
        }
    }

    componentDidMount() {
        const activeScreen = GlobalModel.getActiveScreen();
        if (activeScreen != null) {
            const focusType = activeScreen.focusType.get();
            if (focusType == "input") {
                this.setFocus();
            }
            this.lastFocusType = focusType;
        }
        this.checkHeight(false);
        this.updateSP();
    }

    componentDidUpdate() {
        const activeScreen = GlobalModel.getActiveScreen();
        if (activeScreen != null) {
            const focusType = activeScreen.focusType.get();
            if (this.lastFocusType != focusType && focusType == "input") {
                this.setFocus();
            }
            this.lastFocusType = focusType;
        }
        const inputModel = GlobalModel.inputModel;
        const fcpos = inputModel.forceCursorPos.get();
        if (fcpos != null && fcpos != appconst.NoStrPos) {
            if (this.mainInputRef.current != null) {
                this.mainInputRef.current.selectionStart = fcpos;
                this.mainInputRef.current.selectionEnd = fcpos;
            }
            mobx.action(() => inputModel.forceCursorPos.set(null))();
        }
        if (inputModel.forceInputFocus) {
            inputModel.forceInputFocus = false;
            this.setFocus();
        }
        this.checkHeight(true);
        this.updateSP();
    }

    getLinePos(elem: any): { numLines: number; linePos: number } {
        const numLines = elem.value.split("\n").length;
        const linePos = elem.value.substr(0, elem.selectionStart).split("\n").length;
        return { numLines, linePos };
    }

    arrowUpPressed(): boolean {
        const inputModel = GlobalModel.inputModel;
        if (!inputModel.isHistoryLoaded()) {
            this.lastHistoryUpDown = true;
            inputModel.loadHistory(false, 1, "screen");
            return true;
        }
        const currentRef = this.mainInputRef.current;
        if (currentRef == null) {
            return true;
        }
        const linePos = this.getLinePos(currentRef);
        const lastHist = this.lastHistoryUpDown;
        if (!lastHist && linePos.linePos > 1) {
            // regular arrow
            return false;
        }
        inputModel.moveHistorySelection(1);
        this.lastHistoryUpDown = true;
        return true;
    }

    arrowDownPressed(): boolean {
        const inputModel = GlobalModel.inputModel;
        if (!inputModel.isHistoryLoaded()) {
            return true;
        }
        const currentRef = this.mainInputRef.current;
        if (currentRef == null) {
            return true;
        }
        const linePos = this.getLinePos(currentRef);
        const lastHist = this.lastHistoryUpDown;
        if (!lastHist && linePos.linePos < linePos.numLines) {
            // regular arrow
            return false;
        }
        inputModel.moveHistorySelection(-1);
        this.lastHistoryUpDown = true;
        return true;
    }

    @boundMethod
    arrowRightPressed() {
        GlobalModel.autocompleteModel.applyPrimarySuggestion();
    }

    scrollPage(up: boolean) {
        const inputModel = GlobalModel.inputModel;
        const infoScroll = inputModel.hasScrollingInfoMsg();
        if (infoScroll) {
            const div = document.querySelector(".cmd-input-info");
            const amt = pageSize(div);
            scrollDiv(div, up ? -amt : amt);
        }
    }

    modEnter() {
        const currentRef = this.mainInputRef.current;
        if (currentRef == null) {
            return;
        }
        currentRef.setRangeText("\n", currentRef.selectionStart, currentRef.selectionEnd, "end");
        GlobalModel.inputModel.setCurLine(currentRef.value);
    }

    @mobx.action
    @boundMethod
    onKeyDown(e: any) {}

    @boundMethod
    onChange(e: any) {
        mobx.action(() => {
            GlobalModel.inputModel.setCurLine(e.target.value);
        })();
    }

    @boundMethod
    onSelect(e: any) {
        this.incVersion();
    }

    @boundMethod
    onHistoryKeyDown(e: any) {}

    @boundMethod
    controlU() {
        if (this.mainInputRef.current == null) {
            return;
        }
        const selStart = this.mainInputRef.current.selectionStart;
        const value = this.mainInputRef.current.value;
        if (selStart > value.length) {
            return;
        }
        const cutValue = value.substring(0, selStart);
        const restValue = value.substring(selStart);
        const cmdLineUpdate = { str: restValue, pos: 0 };
        navigator.clipboard.writeText(cutValue);
        GlobalModel.inputModel.updateCmdLine(cmdLineUpdate);
    }

    @boundMethod
    controlP() {
        const inputModel = GlobalModel.inputModel;
        if (!inputModel.isHistoryLoaded()) {
            this.lastHistoryUpDown = true;
            inputModel.loadHistory(false, 1, "screen");
            return;
        }
        inputModel.moveHistorySelection(1);
        this.lastHistoryUpDown = true;
    }

    @boundMethod
    controlN() {
        const inputModel = GlobalModel.inputModel;
        inputModel.moveHistorySelection(-1);
        this.lastHistoryUpDown = true;
    }

    @boundMethod
    controlW() {
        if (this.mainInputRef.current == null) {
            return;
        }
        const selStart = this.mainInputRef.current.selectionStart;
        const value = this.mainInputRef.current.value;
        if (selStart > value.length) {
            return;
        }
        let cutSpot = selStart - 1;
        let initial = true;
        for (; cutSpot >= 0; cutSpot--) {
            const ch = value[cutSpot];
            if (ch == " " && initial) {
                continue;
            }
            initial = false;
            if (ch == " ") {
                cutSpot++;
                break;
            }
        }
        if (cutSpot == -1) {
            cutSpot = 0;
        }
        const cutValue = value.slice(cutSpot, selStart);
        const prevValue = value.slice(0, cutSpot);
        const restValue = value.slice(selStart);
        const cmdLineUpdate = { str: prevValue + restValue, pos: prevValue.length };
        navigator.clipboard.writeText(cutValue);
        GlobalModel.inputModel.updateCmdLine(cmdLineUpdate);
    }

    @boundMethod
    controlY() {
        if (this.mainInputRef.current == null) {
            return;
        }
        const pastePromise = navigator.clipboard.readText();
        pastePromise.then((clipText) => {
            clipText = clipText ?? "";
            const selStart = this.mainInputRef.current.selectionStart;
            const selEnd = this.mainInputRef.current.selectionEnd;
            const value = this.mainInputRef.current.value;
            if (selStart > value.length || selEnd > value.length) {
                return;
            }
            const newValue = value.substring(0, selStart) + clipText + value.substring(selEnd);
            const cmdLineUpdate = { str: newValue, pos: selStart + clipText.length };
            GlobalModel.inputModel.updateCmdLine(cmdLineUpdate);
        });
    }

    @boundMethod
    handleHistoryInput(e: any) {
        const inputModel = GlobalModel.inputModel;
        mobx.action(() => {
            const opts = mobx.toJS(inputModel.historyQueryOpts.get());
            opts.queryStr = e.target.value;
            inputModel.setHistoryQueryOpts(opts);
        })();
    }

    @boundMethod
    handleFocus(e: any) {
        e.preventDefault();
        GlobalModel.inputModel.giveFocus();
    }

    @boundMethod
    handleMainBlur(e: any) {
        if (document.activeElement == this.mainInputRef.current) {
            return;
        }
        GlobalModel.inputModel.setPhysicalInputFocused(false);
    }

    @boundMethod
    handleHistoryBlur(e: any) {
        if (document.activeElement == this.historyInputRef.current) {
            return;
        }
        GlobalModel.inputModel.setPhysicalInputFocused(false);
    }

    render() {
        const model = GlobalModel;
        const inputModel = model.inputModel;
        const curLine = inputModel.curLine;
        let displayLines = 1;
        const numLines = curLine.split("\n").length;
        const maxCols = this.getTextAreaMaxCols();
        let longLine = false;
        if (maxCols != 0 && curLine.length >= maxCols - 4) {
            longLine = true;
        }
        if (numLines > 1 || longLine || inputModel.inputExpanded.get()) {
            displayLines = 5;
        }

        const auxViewFocused = inputModel.getAuxViewFocus();
        if (auxViewFocused) {
            displayLines = 1;
        }
        const activeScreen = GlobalModel.getActiveScreen();
        if (activeScreen != null) {
            activeScreen.focusType.get(); // for reaction
        }
        const termFontSize = GlobalModel.getTermFontSize();
        const fontSize = getMonoFontSize(termFontSize);
        const termPad = fontSize.pad;
        const computedInnerHeight = displayLines * fontSize.height + 2 * termPad;
        const computedOuterHeight = computedInnerHeight + 2 * termPad;
        let shellType: string = "";
        const screen = GlobalModel.getActiveScreen();
        if (screen != null) {
            const ri = screen.getCurRemoteInstance();
            if (ri?.shelltype != null) {
                shellType = ri.shelltype;
            }
            if (shellType == "") {
                const rptr = screen.curRemote.get();
                if (rptr != null) {
                    const remote = GlobalModel.getRemote(rptr.remoteid);
                    if (remote != null) {
                        shellType = remote.defaultshelltype;
                    }
                }
            }
        }
<<<<<<< HEAD
        const isHistoryFocused = auxViewFocused && inputModel.getActiveAuxView() == appconst.InputAuxView_History;

        // Will be null if the feature is disabled
        const primaryAutocompleteSuggestion = GlobalModel.autocompleteModel.getPrimarySuggestionCompletion();
=======

        const renderCmdInputKeybindings = inputModel.shouldRenderAuxViewKeybindings(null);
        const renderHistoryKeybindings = inputModel.shouldRenderAuxViewKeybindings(appconst.InputAuxView_History);
>>>>>>> eadfb92f

        return (
            <div
                className="textareainput-div control is-expanded"
                ref={this.controlRef}
                style={{ height: computedOuterHeight }}
            >
                <If condition={renderCmdInputKeybindings}>
                    <CmdInputKeybindings inputObject={this}></CmdInputKeybindings>
                </If>
                <If condition={renderHistoryKeybindings}>
                    <HistoryKeybindings inputObject={this}></HistoryKeybindings>
                </If>

                <If condition={!util.isBlank(shellType)}>
                    <div className="shelltag">{shellType}</div>
                </If>
                <If condition={primaryAutocompleteSuggestion}>
                    <div
                        className="textarea-ghost"
                        style={{ height: computedInnerHeight, minHeight: computedInnerHeight, fontSize: termFontSize }}
                    >
                        {`${"\xa0".repeat(curLine.length)}${primaryAutocompleteSuggestion}`}
                    </div>
                </If>
                <textarea
                    key="main"
                    ref={this.mainInputRef}
                    spellCheck="false"
                    autoComplete="off"
                    autoCorrect="off"
                    id="main-cmd-input"
                    onFocus={this.handleFocus}
                    onBlur={this.handleMainBlur}
                    style={{ height: computedInnerHeight, minHeight: computedInnerHeight, fontSize: termFontSize }}
                    value={curLine}
                    onKeyDown={this.onKeyDown}
                    onChange={this.onChange}
                    onSelect={this.onSelect}
                    placeholder="Type here..."
                    className={cn("textarea", { "display-disabled": auxViewFocused })}
                ></textarea>
                <input
                    key="history"
                    ref={this.historyInputRef}
                    spellCheck="false"
                    autoComplete="off"
                    autoCorrect="off"
                    className="history-input"
                    type="text"
                    onFocus={this.handleFocus}
                    onBlur={this.handleHistoryBlur}
                    onKeyDown={this.onHistoryKeyDown}
                    onChange={this.handleHistoryInput}
                    value={inputModel.historyQueryOpts.get().queryStr}
                />
            </div>
        );
    }
}

export { TextAreaInput };<|MERGE_RESOLUTION|>--- conflicted
+++ resolved
@@ -600,16 +600,12 @@
                 }
             }
         }
-<<<<<<< HEAD
-        const isHistoryFocused = auxViewFocused && inputModel.getActiveAuxView() == appconst.InputAuxView_History;
+
+        const renderCmdInputKeybindings = inputModel.shouldRenderAuxViewKeybindings(null);
+        const renderHistoryKeybindings = inputModel.shouldRenderAuxViewKeybindings(appconst.InputAuxView_History);
 
         // Will be null if the feature is disabled
         const primaryAutocompleteSuggestion = GlobalModel.autocompleteModel.getPrimarySuggestionCompletion();
-=======
-
-        const renderCmdInputKeybindings = inputModel.shouldRenderAuxViewKeybindings(null);
-        const renderHistoryKeybindings = inputModel.shouldRenderAuxViewKeybindings(appconst.InputAuxView_History);
->>>>>>> eadfb92f
 
         return (
             <div
