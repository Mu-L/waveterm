// Copyright 2023, Command Line Inc.
// SPDX-License-Identifier: Apache-2.0

import * as React from "react";
import * as mobxReact from "mobx-react";
import * as mobx from "mobx";
import { boundMethod } from "autobind-decorator";
import ReactMarkdown from "react-markdown";
import remarkGfm from "remark-gfm";
import cn from "classnames";
import { If } from "tsx-control-statements/components";
import { RemoteType, StatusIndicatorLevel } from "../../types/types";
import ReactDOM from "react-dom";
<<<<<<< HEAD
import { GlobalModel, SidebarModel } from "../../model/model";
=======
import { GlobalModel } from "../../model/model";
import * as appconst from "../appconst";
import { checkKeyPressed, adaptFromReactOrNativeKeyEvent } from "../../util/keyutil";
>>>>>>> 0648d48b

import { ReactComponent as CheckIcon } from "../assets/icons/line/check.svg";
import { ReactComponent as CopyIcon } from "../assets/icons/history/copy.svg";
import { ReactComponent as CircleIcon } from "../assets/icons/circle.svg";
import { ReactComponent as KeyIcon } from "../assets/icons/key.svg";
import { ReactComponent as RotateIcon } from "../assets/icons/rotate_left.svg";
import { ReactComponent as CircleInfoIcon } from "../assets/icons/circle_info.svg";

import "./common.less";

type OV<V> = mobx.IObservableValue<V>;

function renderCmdText(text: string): any {
    return <span>&#x2318;{text}</span>;
}

class CmdStrCode extends React.Component<
    {
        cmdstr: string;
        onUse: () => void;
        onCopy: () => void;
        isCopied: boolean;
        fontSize: "normal" | "large";
        limitHeight: boolean;
    },
    {}
> {
    @boundMethod
    handleUse(e: any) {
        e.stopPropagation();
        if (this.props.onUse != null) {
            this.props.onUse();
        }
    }

    @boundMethod
    handleCopy(e: any) {
        e.stopPropagation();
        if (this.props.onCopy != null) {
            this.props.onCopy();
        }
    }

    render() {
        let { isCopied, cmdstr, fontSize, limitHeight } = this.props;
        return (
            <div className={cn("cmdstr-code", { "is-large": fontSize == "large" }, { "limit-height": limitHeight })}>
                <If condition={isCopied}>
                    <div key="copied" className="copied-indicator">
                        <div>copied</div>
                    </div>
                </If>
                <div key="use" className="use-button hoverEffect" title="Use Command" onClick={this.handleUse}>
                    <CheckIcon className="icon" />
                </div>
                <div key="code" className="code-div">
                    <code>{cmdstr}</code>
                </div>
                <div key="copy" className="copy-control hoverEffect">
                    <div className="inner-copy" onClick={this.handleCopy} title="copy">
                        <CopyIcon className="icon" />
                    </div>
                </div>
            </div>
        );
    }
}

class Toggle extends React.Component<{ checked: boolean; onChange: (value: boolean) => void }, {}> {
    @boundMethod
    handleChange(e: any): void {
        let { onChange } = this.props;
        if (onChange != null) {
            onChange(e.target.checked);
        }
    }

    render() {
        return (
            <label className="checkbox-toggle">
                <input type="checkbox" checked={this.props.checked} onChange={this.handleChange} />
                <span className="slider" />
            </label>
        );
    }
}

class Checkbox extends React.Component<
    {
        checked?: boolean;
        defaultChecked?: boolean;
        onChange: (value: boolean) => void;
        label: React.ReactNode;
        className?: string;
        id?: string;
    },
    { checkedInternal: boolean }
> {
    generatedId;
    static idCounter = 0;

    constructor(props) {
        super(props);
        this.state = {
            checkedInternal: this.props.checked ?? Boolean(this.props.defaultChecked),
        };
        this.generatedId = `checkbox-${Checkbox.idCounter++}`;
    }

    componentDidUpdate(prevProps) {
        if (this.props.checked !== undefined && this.props.checked !== prevProps.checked) {
            this.setState({ checkedInternal: this.props.checked });
        }
    }

    handleChange = (e) => {
        const newChecked = e.target.checked;
        if (this.props.checked === undefined) {
            this.setState({ checkedInternal: newChecked });
        }
        this.props.onChange(newChecked);
    };

    render() {
        const { label, className, id } = this.props;
        const { checkedInternal } = this.state;
        const checkboxId = id || this.generatedId;

        return (
            <div className={cn("checkbox", className)}>
                <input
                    type="checkbox"
                    id={checkboxId}
                    checked={checkedInternal}
                    onChange={this.handleChange}
                    aria-checked={checkedInternal}
                    role="checkbox"
                />
                <label htmlFor={checkboxId}>
                    <span></span>
                    {label}
                </label>
            </div>
        );
    }
}

interface InputDecorationProps {
    position?: "start" | "end";
    children: React.ReactNode;
}

@mobxReact.observer
class InputDecoration extends React.Component<InputDecorationProps, {}> {
    render() {
        const { children, position = "end" } = this.props;
        return (
            <div
                className={cn("wave-input-decoration", {
                    "start-position": position === "start",
                    "end-position": position === "end",
                })}
            >
                {children}
            </div>
        );
    }
}

interface TooltipProps {
    message: React.ReactNode;
    icon?: React.ReactNode; // Optional icon property
    children: React.ReactNode;
    className?: string;
}

interface TooltipState {
    isVisible: boolean;
}

@mobxReact.observer
class Tooltip extends React.Component<TooltipProps, TooltipState> {
    iconRef: React.RefObject<HTMLDivElement>;

    constructor(props: TooltipProps) {
        super(props);
        this.state = {
            isVisible: false,
        };
        this.iconRef = React.createRef();
    }

    @boundMethod
    showBubble() {
        this.setState({ isVisible: true });
    }

    @boundMethod
    hideBubble() {
        this.setState({ isVisible: false });
    }

    @boundMethod
    calculatePosition() {
        // Get the position of the icon element
        const iconElement = this.iconRef.current;
        if (iconElement) {
            const rect = iconElement.getBoundingClientRect();
            return {
                top: `${rect.bottom + window.scrollY - 29}px`,
                left: `${rect.left + window.scrollX + rect.width / 2 - 17.5}px`,
            };
        }
        return {};
    }

    @boundMethod
    renderBubble() {
        if (!this.state.isVisible) return null;

        const style = this.calculatePosition();

        return ReactDOM.createPortal(
            <div className={cn("wave-tooltip", this.props.className)} style={style}>
                {this.props.icon && <div className="wave-tooltip-icon">{this.props.icon}</div>}
                <div className="wave-tooltip-message">{this.props.message}</div>
            </div>,
            document.getElementById("app")!
        );
    }

    render() {
        return (
            <div onMouseEnter={this.showBubble} onMouseLeave={this.hideBubble} ref={this.iconRef}>
                {this.props.children}
                {this.renderBubble()}
            </div>
        );
    }
}

type ButtonVariantType = "outlined" | "solid" | "ghost";
type ButtonThemeType = "primary" | "secondary";

interface ButtonProps {
    theme?: ButtonThemeType;
    children: React.ReactNode;
    onClick?: () => void;
    disabled?: boolean;
    variant?: ButtonVariantType;
    leftIcon?: React.ReactNode;
    rightIcon?: React.ReactNode;
    color?: string;
    style?: React.CSSProperties;
    autoFocus?: boolean;
    className?: string;
}

class Button extends React.Component<ButtonProps> {
    static defaultProps = {
        theme: "primary",
        variant: "solid",
        color: "",
        style: {},
    };

    @boundMethod
    handleClick() {
        if (this.props.onClick && !this.props.disabled) {
            this.props.onClick();
        }
    }

    render() {
        const { leftIcon, rightIcon, theme, children, disabled, variant, color, style, autoFocus, className } = this.props;

        return (
            <button
                className={cn("wave-button", theme, variant, color, { disabled: disabled }, className)}
                onClick={this.handleClick}
                disabled={disabled}
                style={style}
                autoFocus={autoFocus}
            >
                {leftIcon && <span className="icon-left">{leftIcon}</span>}
                {children}
                {rightIcon && <span className="icon-right">{rightIcon}</span>}
            </button>
        );
    }
}

class IconButton extends Button {
    render() {
        const { children, theme, variant = "solid", ...rest } = this.props;
        const className = `wave-button icon-button ${theme} ${variant}`;

        return (
            <button {...rest} className={className}>
                {children}
            </button>
        );
    }
}

export default IconButton;

interface LinkButtonProps extends ButtonProps {
    href: string;
    rel?: string;
    target?: string;
}

class LinkButton extends React.Component<LinkButtonProps> {
    render() {
        const { leftIcon, rightIcon, children, className, ...rest } = this.props;

        return (
            <a {...rest} className={cn(`wave-button link-button`, className)}>
                {leftIcon && <span className="icon-left">{leftIcon}</span>}
                {children}
                {rightIcon && <span className="icon-right">{rightIcon}</span>}
            </a>
        );
    }
}

interface StatusProps {
    status: "green" | "red" | "gray" | "yellow";
    text: string;
}

class Status extends React.Component<StatusProps> {
    @boundMethod
    renderDot() {
        const { status } = this.props;

        return <div className={`dot ${status}`} />;
    }

    render() {
        const { text } = this.props;

        return (
            <div className="wave-status-container">
                {this.renderDot()}
                <span>{text}</span>
            </div>
        );
    }
}

interface TextFieldDecorationProps {
    startDecoration?: React.ReactNode;
    endDecoration?: React.ReactNode;
}
interface TextFieldProps {
    label?: string;
    value?: string;
    className?: string;
    onChange?: (value: string) => void;
    placeholder?: string;
    defaultValue?: string;
    decoration?: TextFieldDecorationProps;
    required?: boolean;
    maxLength?: number;
    autoFocus?: boolean;
    disabled?: boolean;
}

interface TextFieldState {
    focused: boolean;
    internalValue: string;
    error: boolean;
    showHelpText: boolean;
    hasContent: boolean;
}

class TextField extends React.Component<TextFieldProps, TextFieldState> {
    inputRef: React.RefObject<HTMLInputElement>;
    state: TextFieldState;

    constructor(props: TextFieldProps) {
        super(props);
        const hasInitialContent = Boolean(props.value || props.defaultValue);
        this.state = {
            focused: false,
            hasContent: hasInitialContent,
            internalValue: props.defaultValue || "",
            error: false,
            showHelpText: false,
        };
        this.inputRef = React.createRef();
    }

    componentDidUpdate(prevProps: TextFieldProps) {
        // Only update the focus state if using as controlled
        if (this.props.value !== undefined && this.props.value !== prevProps.value) {
            this.setState({ focused: Boolean(this.props.value) });
        }
    }

    // Method to handle focus at the component level
    @boundMethod
    handleComponentFocus() {
        if (this.inputRef.current && !this.inputRef.current.contains(document.activeElement)) {
            this.inputRef.current.focus();
        }
    }

    // Method to handle blur at the component level
    @boundMethod
    handleComponentBlur() {
        if (this.inputRef.current?.contains(document.activeElement)) {
            this.inputRef.current.blur();
        }
    }

    @boundMethod
    handleFocus() {
        this.setState({ focused: true });
    }

    @boundMethod
    handleBlur() {
        const { required } = this.props;
        if (this.inputRef.current) {
            const value = this.inputRef.current.value;
            if (required && !value) {
                this.setState({ error: true, focused: false });
            } else {
                this.setState({ error: false, focused: false });
            }
        }
    }

    @boundMethod
    handleHelpTextClick() {
        this.setState((prevState) => ({ showHelpText: !prevState.showHelpText }));
    }

    @boundMethod
    handleInputChange(e: React.ChangeEvent<HTMLInputElement>) {
        const { required, onChange } = this.props;
        const inputValue = e.target.value;

        // Check if value is empty and the field is required
        if (required && !inputValue) {
            this.setState({ error: true, hasContent: false });
        } else {
            this.setState({ error: false, hasContent: Boolean(inputValue) });
        }

        // Update the internal state for uncontrolled version
        if (this.props.value === undefined) {
            this.setState({ internalValue: inputValue });
        }

        onChange && onChange(inputValue);
    }

    render() {
        const { label, value, placeholder, decoration, className, maxLength, autoFocus, disabled } = this.props;
        const { focused, internalValue, error } = this.state;

        // Decide if the input should behave as controlled or uncontrolled
        const inputValue = value ?? internalValue;

        return (
            <div
                className={cn("wave-textfield", className, {
                    focused: focused,
                    error: error,
                    disabled: disabled,
                    "no-label": !label,
                })}
                onFocus={this.handleComponentFocus}
                onBlur={this.handleComponentBlur}
                tabIndex={-1}
            >
                {decoration?.startDecoration && <>{decoration.startDecoration}</>}
                <div className="wave-textfield-inner">
                    <If condition={label}>
                        <label
                            className={cn("wave-textfield-inner-label", {
                                float: this.state.hasContent || this.state.focused || placeholder,
                                "offset-left": decoration?.startDecoration,
                            })}
                            htmlFor={label}
                        >
                            {label}
                        </label>
                    </If>
                    <input
                        className={cn("wave-textfield-inner-input", { "offset-left": decoration?.startDecoration })}
                        ref={this.inputRef}
                        id={label}
                        value={inputValue}
                        onChange={this.handleInputChange}
                        onFocus={this.handleFocus}
                        onBlur={this.handleBlur}
                        placeholder={placeholder}
                        maxLength={maxLength}
                        autoFocus={autoFocus}
                        disabled={disabled}
                    />
                </div>
                {decoration?.endDecoration && <>{decoration.endDecoration}</>}
            </div>
        );
    }
}

class NumberField extends TextField {
    @boundMethod
    handleInputChange(e: React.ChangeEvent<HTMLInputElement>) {
        const { required, onChange } = this.props;
        const inputValue = e.target.value;

        // Allow only numeric input
        if (inputValue === "" || /^\d*$/.test(inputValue)) {
            // Update the internal state only if the component is not controlled.
            if (this.props.value === undefined) {
                const isError = required ? inputValue.trim() === "" : false;

                this.setState({
                    internalValue: inputValue,
                    error: isError,
                    hasContent: Boolean(inputValue),
                });
            }

            onChange && onChange(inputValue);
        }
    }

    render() {
        // Use the render method from TextField but add the onKeyDown handler
        const renderedTextField = super.render();
        return React.cloneElement(renderedTextField);
    }
}

interface PasswordFieldState extends TextFieldState {
    passwordVisible: boolean;
}

@mobxReact.observer
class PasswordField extends TextField {
    state: PasswordFieldState;

    constructor(props) {
        super(props);
        this.state = {
            ...this.state,
            passwordVisible: false,
        };
    }

    @boundMethod
    togglePasswordVisibility() {
        //@ts-ignore
        this.setState((prevState) => ({
            //@ts-ignore
            passwordVisible: !prevState.passwordVisible,
        }));
    }

    @boundMethod
    handleInputChange(e: React.ChangeEvent<HTMLInputElement>) {
        // Call the parent handleInputChange method
        super.handleInputChange(e);
    }

    render() {
        const { decoration, className, placeholder, maxLength, label } = this.props;
        const { focused, internalValue, error, passwordVisible } = this.state;
        const inputValue = this.props.value ?? internalValue;

        // The input should always receive the real value
        const inputProps = {
            className: cn("wave-textfield-inner-input", { "offset-left": decoration?.startDecoration }),
            ref: this.inputRef,
            id: label,
            value: inputValue, // Always use the real value here
            onChange: this.handleInputChange,
            onFocus: this.handleFocus,
            onBlur: this.handleBlur,
            placeholder: placeholder,
            maxLength: maxLength,
        };

        return (
            <div className={cn(`wave-textfield wave-password ${className || ""}`, { focused: focused, error: error })}>
                {decoration?.startDecoration && <>{decoration.startDecoration}</>}
                <div className="wave-textfield-inner">
                    <label
                        className={cn("wave-textfield-inner-label", {
                            float: this.state.hasContent || this.state.focused || placeholder,
                            "offset-left": decoration?.startDecoration,
                        })}
                        htmlFor={label}
                    >
                        {label}
                    </label>
                    <If condition={passwordVisible}>
                        <input {...inputProps} type="text" />
                    </If>
                    <If condition={!passwordVisible}>
                        <input {...inputProps} type="password" />
                    </If>
                    <div
                        className="wave-textfield-inner-eye"
                        onClick={this.togglePasswordVisibility}
                        style={{ cursor: "pointer" }}
                    >
                        <If condition={passwordVisible}>
                            <i className="fa-sharp fa-solid fa-eye"></i>
                        </If>
                        <If condition={!passwordVisible}>
                            <i className="fa-sharp fa-solid fa-eye-slash"></i>
                        </If>
                    </div>
                </div>
                {decoration?.endDecoration && <>{decoration.endDecoration}</>}
            </div>
        );
    }
}

@mobxReact.observer
class RemoteStatusLight extends React.Component<{ remote: RemoteType }, {}> {
    render() {
        let remote = this.props.remote;
        let status = "error";
        let wfp = false;
        if (remote != null) {
            status = remote.status;
            wfp = remote.waitingforpassword;
        }
        if (status == "connecting") {
            if (wfp) return <KeyIcon className={`remote-status status-${status}`} />;
            else return <RotateIcon className={`remote-status status-${status}`} />;
        }
        return <CircleIcon className={`remote-status status-${status}`} />;
    }
}

@mobxReact.observer
class InlineSettingsTextEdit extends React.Component<
    {
        text: string;
        value: string;
        onChange: (val: string) => void;
        maxLength: number;
        placeholder: string;
        showIcon?: boolean;
    },
    {}
> {
    isEditing: OV<boolean> = mobx.observable.box(false, { name: "inlineedit-isEditing" });
    tempText: OV<string>;
    shouldFocus: boolean = false;
    inputRef: React.RefObject<any> = React.createRef();

    componentDidUpdate(): void {
        if (this.shouldFocus) {
            this.shouldFocus = false;
            if (this.inputRef.current != null) {
                this.inputRef.current.focus();
            }
        }
    }

    @boundMethod
    handleChangeText(e: any): void {
        mobx.action(() => {
            this.tempText.set(e.target.value);
        })();
    }

    @boundMethod
    confirmChange(): void {
        mobx.action(() => {
            let newText = this.tempText.get();
            this.isEditing.set(false);
            this.tempText = null;
            this.props.onChange(newText);
        })();
    }

    @boundMethod
    cancelChange(): void {
        mobx.action(() => {
            this.isEditing.set(false);
            this.tempText = null;
        })();
    }

    @boundMethod
    handleKeyDown(e: any): void {
        let waveEvent = adaptFromReactOrNativeKeyEvent(e);
        if (checkKeyPressed(waveEvent, "Enter")) {
            e.preventDefault();
            e.stopPropagation();
            this.confirmChange();
            return;
        }
        if (checkKeyPressed(waveEvent, "Escape")) {
            e.preventDefault();
            e.stopPropagation();
            this.cancelChange();
            return;
        }
        return;
    }

    @boundMethod
    clickEdit(): void {
        mobx.action(() => {
            this.isEditing.set(true);
            this.shouldFocus = true;
            this.tempText = mobx.observable.box(this.props.value, { name: "inlineedit-tempText" });
        })();
    }

    render() {
        if (this.isEditing.get()) {
            return (
                <div className={cn("settings-input inline-edit", "edit-active")}>
                    <div className="field has-addons">
                        <div className="control">
                            <input
                                ref={this.inputRef}
                                className="input"
                                type="text"
                                onKeyDown={this.handleKeyDown}
                                placeholder={this.props.placeholder}
                                onChange={this.handleChangeText}
                                value={this.tempText.get()}
                                maxLength={this.props.maxLength}
                            />
                        </div>
                        <div className="control">
                            <div
                                onClick={this.cancelChange}
                                title="Cancel (Esc)"
                                className="button is-prompt-danger is-outlined is-small"
                            >
                                <span className="icon is-small">
                                    <i className="fa-sharp fa-solid fa-xmark" />
                                </span>
                            </div>
                        </div>
                        <div className="control">
                            <div
                                onClick={this.confirmChange}
                                title="Confirm (Enter)"
                                className="button is-wave-green is-outlined is-small"
                            >
                                <span className="icon is-small">
                                    <i className="fa-sharp fa-solid fa-check" />
                                </span>
                            </div>
                        </div>
                    </div>
                </div>
            );
        } else {
            return (
                <div onClick={this.clickEdit} className={cn("settings-input inline-edit", "edit-not-active")}>
                    {this.props.text}
                    <If condition={this.props.showIcon}>
                        <i className="fa-sharp fa-solid fa-pen" />
                    </If>
                </div>
            );
        }
    }
}

@mobxReact.observer
class InfoMessage extends React.Component<{ width: number; children: React.ReactNode }> {
    render() {
        return (
            <div className="info-message">
                <div className="message-icon">
                    <CircleInfoIcon className="icon" />
                </div>
                <div className="message-content" style={{ width: this.props.width }}>
                    <div className="info-icon">
                        <CircleInfoIcon className="icon" />
                    </div>
                    <div className="info-children">{this.props.children}</div>
                </div>
            </div>
        );
    }
}

function LinkRenderer(props: any): any {
    let newUrl = "https://extern?" + encodeURIComponent(props.href);
    return (
        <a href={newUrl} target="_blank" rel={"noopener"}>
            {props.children}
        </a>
    );
}

function HeaderRenderer(props: any, hnum: number): any {
    return <div className={cn("title", "is-" + hnum)}>{props.children}</div>;
}

function CodeRenderer(props: any): any {
    return <code className={cn({ inline: props.inline })}>{props.children}</code>;
}

@mobxReact.observer
class CodeBlockMarkdown extends React.Component<{ children: React.ReactNode; codeSelectSelectedIndex?: number }, {}> {
    blockIndex: number;
    blockRef: React.RefObject<HTMLPreElement>;

    constructor(props) {
        super(props);
        this.blockRef = React.createRef();
        this.blockIndex = GlobalModel.inputModel.addCodeBlockToCodeSelect(this.blockRef);
    }

    render() {
        let clickHandler: (e: React.MouseEvent<HTMLElement>, blockIndex: number) => void;
        let inputModel = GlobalModel.inputModel;
        clickHandler = (e: React.MouseEvent<HTMLElement>, blockIndex: number) => {
            inputModel.setCodeSelectSelectedCodeBlock(blockIndex);
        };
        let selected = this.blockIndex == this.props.codeSelectSelectedIndex;
        return (
            <pre
                ref={this.blockRef}
                className={cn({ selected: selected })}
                onClick={(event) => clickHandler(event, this.blockIndex)}
            >
                {this.props.children}
            </pre>
        );
    }
}

@mobxReact.observer
class Markdown extends React.Component<
    { text: string; style?: any; extraClassName?: string; codeSelect?: boolean },
    {}
> {
    CodeBlockRenderer(props: any, codeSelect: boolean, codeSelectIndex: number): any {
        if (codeSelect) {
            return <CodeBlockMarkdown codeSelectSelectedIndex={codeSelectIndex}>{props.children}</CodeBlockMarkdown>;
        } else {
            const clickHandler = (e: React.MouseEvent<HTMLElement>) => {
                let blockText = (e.target as HTMLElement).innerText;
                if (blockText) {
                    blockText = blockText.replace(/\n$/, ""); // remove trailing newline
                    navigator.clipboard.writeText(blockText);
                }
            };
            return <pre onClick={(event) => clickHandler(event)}>{props.children}</pre>;
        }
    }

    render() {
        let text = this.props.text;
        let codeSelect = this.props.codeSelect;
        let curCodeSelectIndex = GlobalModel.inputModel.getCodeSelectSelectedIndex();
        let markdownComponents = {
            a: LinkRenderer,
            h1: (props) => HeaderRenderer(props, 1),
            h2: (props) => HeaderRenderer(props, 2),
            h3: (props) => HeaderRenderer(props, 3),
            h4: (props) => HeaderRenderer(props, 4),
            h5: (props) => HeaderRenderer(props, 5),
            h6: (props) => HeaderRenderer(props, 6),
            code: (props) => CodeRenderer(props),
            pre: (props) => this.CodeBlockRenderer(props, codeSelect, curCodeSelectIndex),
        };
        return (
            <div className={cn("markdown content", this.props.extraClassName)} style={this.props.style}>
                <ReactMarkdown remarkPlugins={[remarkGfm]} components={markdownComponents}>
                    {text}
                </ReactMarkdown>
            </div>
        );
    }
}

@mobxReact.observer
class SettingsError extends React.Component<{ errorMessage: OV<string> }, {}> {
    @boundMethod
    dismissError(): void {
        mobx.action(() => {
            this.props.errorMessage.set(null);
        })();
    }

    render() {
        if (this.props.errorMessage.get() == null) {
            return null;
        }
        return (
            <div className="settings-field settings-error">
                <div>Error: {this.props.errorMessage.get()}</div>
                <div className="flex-spacer" />
                <div onClick={this.dismissError} className="error-dismiss">
                    <i className="fa-sharp fa-solid fa-xmark" />
                </div>
            </div>
        );
    }
}

interface DropdownDecorationProps {
    startDecoration?: React.ReactNode;
    endDecoration?: React.ReactNode;
}

interface DropdownProps {
    label?: string;
    options: { value: string; label: string }[];
    value?: string;
    className?: string;
    onChange: (value: string) => void;
    placeholder?: string;
    decoration?: DropdownDecorationProps;
    defaultValue?: string;
    required?: boolean;
}

interface DropdownState {
    isOpen: boolean;
    internalValue: string;
    highlightedIndex: number;
    isTouched: boolean;
}

@mobxReact.observer
class Dropdown extends React.Component<DropdownProps, DropdownState> {
    wrapperRef: React.RefObject<HTMLDivElement>;
    menuRef: React.RefObject<HTMLDivElement>;
    timeoutId: any;

    constructor(props: DropdownProps) {
        super(props);
        this.state = {
            isOpen: false,
            internalValue: props.defaultValue || "",
            highlightedIndex: -1,
            isTouched: false,
        };
        this.wrapperRef = React.createRef();
        this.menuRef = React.createRef();
    }

    componentDidMount() {
        document.addEventListener("mousedown", this.handleClickOutside);
    }

    componentWillUnmount() {
        document.removeEventListener("mousedown", this.handleClickOutside);
    }

    componentDidUpdate(prevProps: Readonly<DropdownProps>, prevState: Readonly<DropdownState>, snapshot?: any): void {
        // If the dropdown was open but now is closed, start the timeout
        if (prevState.isOpen && !this.state.isOpen) {
            this.timeoutId = setTimeout(() => {
                if (this.menuRef.current) {
                    this.menuRef.current.style.display = "none";
                }
            }, 300); // Time is equal to the animation duration
        }
        // If the dropdown is now open, cancel any existing timeout and show the menu
        else if (!prevState.isOpen && this.state.isOpen) {
            if (this.timeoutId !== null) {
                clearTimeout(this.timeoutId); // Cancel any existing timeout
                this.timeoutId = null;
            }
            if (this.menuRef.current) {
                this.menuRef.current.style.display = "inline-flex";
            }
        }
    }

    @boundMethod
    handleClickOutside(event: MouseEvent) {
        // Check if the click is outside both the wrapper and the menu
        if (
            this.wrapperRef.current &&
            !this.wrapperRef.current.contains(event.target as Node) &&
            this.menuRef.current &&
            !this.menuRef.current.contains(event.target as Node)
        ) {
            this.setState({ isOpen: false });
        }
    }

    @boundMethod
    handleClick() {
        this.toggleDropdown();
    }

    @boundMethod
    handleFocus() {
        this.setState({ isTouched: true });
    }

    @boundMethod
    handleKeyDown(event: React.KeyboardEvent) {
        const { options } = this.props;
        const { isOpen, highlightedIndex } = this.state;

        switch (event.key) {
            case "Enter":
            case " ":
                if (isOpen) {
                    const option = options[highlightedIndex];
                    if (option) {
                        this.handleSelect(option.value, undefined);
                    }
                } else {
                    this.toggleDropdown();
                }
                break;
            case "Escape":
                this.setState({ isOpen: false });
                break;
            case "ArrowUp":
                if (isOpen) {
                    this.setState((prevState) => ({
                        highlightedIndex:
                            prevState.highlightedIndex > 0 ? prevState.highlightedIndex - 1 : options.length - 1,
                    }));
                }
                break;
            case "ArrowDown":
                if (isOpen) {
                    this.setState((prevState) => ({
                        highlightedIndex:
                            prevState.highlightedIndex < options.length - 1 ? prevState.highlightedIndex + 1 : 0,
                    }));
                }
                break;
            case "Tab":
                this.setState({ isOpen: false });
                break;
        }
    }

    @boundMethod
    handleSelect(value: string, event?: React.MouseEvent | React.KeyboardEvent) {
        const { onChange } = this.props;
        if (event) {
            event.stopPropagation(); // This stops the event from bubbling up to the wrapper
        }

        if (!("value" in this.props)) {
            this.setState({ internalValue: value });
        }
        onChange(value);
        this.setState({ isOpen: false, isTouched: true });
    }

    @boundMethod
    toggleDropdown() {
        this.setState((prevState) => ({ isOpen: !prevState.isOpen, isTouched: true }));
    }

    @boundMethod
    calculatePosition(): React.CSSProperties {
        if (this.wrapperRef.current) {
            const rect = this.wrapperRef.current.getBoundingClientRect();
            return {
                position: "absolute",
                top: `${rect.bottom + window.scrollY}px`,
                left: `${rect.left + window.scrollX}px`,
                width: `${rect.width}px`,
            };
        }
        return {};
    }

    render() {
        const { label, options, value, placeholder, decoration, className, required } = this.props;
        const { isOpen, internalValue, highlightedIndex, isTouched } = this.state;

        const currentValue = value ?? internalValue;
        const selectedOptionLabel =
            options.find((option) => option.value === currentValue)?.label || placeholder || internalValue;

        // Determine if the dropdown should be marked as having an error
        const isError =
            required &&
            (value === undefined || value === "") &&
            (internalValue === undefined || internalValue === "") &&
            isTouched;

        // Determine if the label should float
        const shouldLabelFloat = !!value || !!internalValue || !!placeholder || isOpen;

        const dropdownMenu = isOpen
            ? ReactDOM.createPortal(
                  <div className={cn("wave-dropdown-menu")} ref={this.menuRef} style={this.calculatePosition()}>
                      {options.map((option, index) => (
                          <div
                              key={option.value}
                              className={cn("wave-dropdown-item unselectable", {
                                  "wave-dropdown-item-highlighted": index === highlightedIndex,
                              })}
                              onClick={(e) => this.handleSelect(option.value, e)}
                              onMouseEnter={() => this.setState({ highlightedIndex: index })}
                              onMouseLeave={() => this.setState({ highlightedIndex: -1 })}
                          >
                              {option.label}
                          </div>
                      ))}
                  </div>,
                  document.getElementById("app")!
              )
            : null;

        return (
            <div
                className={cn("wave-dropdown", className, {
                    "wave-dropdown-error": isError,
                    "no-label": !label,
                })}
                ref={this.wrapperRef}
                tabIndex={0}
                onKeyDown={this.handleKeyDown}
                onClick={this.handleClick}
                onFocus={this.handleFocus}
            >
                {decoration?.startDecoration && <>{decoration.startDecoration}</>}
                <If condition={label}>
                    <div
                        className={cn("wave-dropdown-label unselectable", {
                            float: shouldLabelFloat,
                            "offset-left": decoration?.startDecoration,
                        })}
                    >
                        {label}
                    </div>
                </If>
                <div
                    className={cn("wave-dropdown-display unselectable", { "offset-left": decoration?.startDecoration })}
                >
                    {selectedOptionLabel}
                </div>
                <div className={cn("wave-dropdown-arrow", { "wave-dropdown-arrow-rotate": isOpen })}>
                    <i className="fa-sharp fa-solid fa-chevron-down"></i>
                </div>
                {dropdownMenu}
                {decoration?.endDecoration && <>{decoration.endDecoration}</>}
            </div>
        );
    }
}

interface ModalHeaderProps {
    onClose?: () => void;
    title: string;
}

const ModalHeader: React.FC<ModalHeaderProps> = ({ onClose, title }) => (
    <div className="wave-modal-header">
        {<div className="wave-modal-title">{title}</div>}
        <If condition={onClose}>
            <IconButton theme="secondary" variant="ghost" onClick={onClose}>
                <i className="fa-sharp fa-solid fa-xmark"></i>
            </IconButton>
        </If>
    </div>
);

interface ModalFooterProps {
    onCancel?: () => void;
    onOk?: () => void;
    cancelLabel?: string;
    okLabel?: string;
}

const ModalFooter: React.FC<ModalFooterProps> = ({ onCancel, onOk, cancelLabel = "Cancel", okLabel = "Ok" }) => (
    <div className="wave-modal-footer">
        {onCancel && (
            <Button theme="secondary" onClick={onCancel}>
                {cancelLabel}
            </Button>
        )}
        {onOk && <Button onClick={onOk}>{okLabel}</Button>}
    </div>
);

interface ModalProps {
    className?: string;
    children?: React.ReactNode;
    onClickBackdrop?: () => void;
}

class Modal extends React.Component<ModalProps> {
    static Header = ModalHeader;
    static Footer = ModalFooter;

    renderBackdrop(onClick: (() => void) | undefined) {
        return <div className="wave-modal-backdrop" onClick={onClick}></div>;
    }

    renderModal() {
        const { className, children } = this.props;

        return (
            <div className="wave-modal-container">
                {this.renderBackdrop(this.props.onClickBackdrop)}
                <div className={`wave-modal ${className}`}>
                    <div className="wave-modal-content">{children}</div>
                </div>
            </div>
        );
    }

    render() {
        return ReactDOM.createPortal(this.renderModal(), document.getElementById("app"));
    }
}

<<<<<<< HEAD
interface StatusIndicatorProps {
    level: StatusIndicatorLevel;
    className?: string;
}

class StatusIndicator extends React.Component<StatusIndicatorProps> {
    render() {
        const statusIndicatorLevel = this.props.level;
        let statusIndicator = null;
        if (statusIndicatorLevel != StatusIndicatorLevel.None) {
            let statusIndicatorClass = null;
            switch (statusIndicatorLevel) {
                case StatusIndicatorLevel.Output:
                    statusIndicatorClass = "output";
                    break;
                case StatusIndicatorLevel.Success:
                    statusIndicatorClass = "success";
                    break;
                case StatusIndicatorLevel.Error:
                    statusIndicatorClass = "error";
                    break;
            }
            statusIndicator = (
                <div
                    className={`${this.props.className} fa-sharp fa-solid fa-circle-small status-indicator ${statusIndicatorClass}`}
                ></div>
            );
=======
function ShowWaveShellInstallPrompt(callbackFn: () => void) {
    let message: string = `
In order to use Wave's advanced features like unified history and persistent sessions, Wave installs a small, open-source helper program called WaveShell on your remote machine.  WaveShell does not open any external ports and only communicates with your *local* Wave terminal instance over ssh.  For more information please see [the docs](https://docs.waveterm.dev/reference/waveshell).        
        `;
    message = message.trim();
    let prtn = GlobalModel.showAlert({
        message: message,
        confirm: true,
        markdown: true,
        confirmflag: appconst.ConfirmKey_HideShellPrompt,
    });
    prtn.then((confirm) => {
        if (!confirm) {
            return;
>>>>>>> 0648d48b
        }
        if (callbackFn) {
            callbackFn();
        }
    });
}

interface ResizableSidebarProps {
    parentRef: React.RefObject<HTMLElement>;
    sidebarModel: SidebarModel;
    position?: "left" | "right";
    className?: string;
    children?: React.ReactNode;
}

@mobxReact.observer
class ResizableSidebar extends React.Component<ResizableSidebarProps> {
    resizeStartWidth: number = 0;
    startX: number = 0;
    pos: string;
    prevDelta: number = 0;
    prevDragDirection: string = null;

    constructor(props: ResizableSidebarProps) {
        super(props);
        this.pos = props.position || "left";
    }

    @boundMethod
    startResizing(event: React.MouseEvent<HTMLDivElement>) {
        event.preventDefault();

        const { parentRef, sidebarModel } = this.props;
        const parentRect = parentRef.current?.getBoundingClientRect();

        if (!parentRect) return;

        if (this.pos === "right") {
            this.startX = parentRect.right - event.clientX;
        } else {
            this.startX = event.clientX - parentRect.left;
        }

        this.resizeStartWidth = sidebarModel.width.get();
        document.addEventListener("mousemove", this.onMouseMove);
        document.addEventListener("mouseup", this.stopResizing);

        document.body.style.cursor = "col-resize";
        mobx.action(() => {
            sidebarModel.isDragging.set(true);
        })();
    }

    @boundMethod
    onMouseMove(event: MouseEvent) {
        event.preventDefault();

        const { parentRef, sidebarModel } = this.props;
        const parentRect = parentRef.current?.getBoundingClientRect();

        if (!sidebarModel.isDragging.get() || !parentRect) return;

        let delta, newWidth;

        if (this.pos === "right") {
            delta = parentRect.right - event.clientX - this.startX;
        } else {
            delta = event.clientX - parentRect.left - this.startX;
        }

        newWidth = this.resizeStartWidth + delta;
        const enableSnap = sidebarModel.enableSnap.get();

        if (enableSnap) {
            const minWidth = sidebarModel.minWidth.get();
            const snapPoint = minWidth + sidebarModel.snapThreshold.get();
            const dragResistance = sidebarModel.dragResistance.get();
            let dragDirection;

            if (delta - this.prevDelta > 0) {
                dragDirection = "+";
            } else if (delta - this.prevDelta == 0) {
                if (this.prevDragDirection == "+") {
                    dragDirection = "+";
                } else {
                    dragDirection = "-";
                }
            } else {
                dragDirection = "-";
            }

            this.prevDelta = delta;
            this.prevDragDirection = dragDirection;

            if (newWidth - dragResistance > minWidth && newWidth < snapPoint && dragDirection == "+") {
                newWidth = snapPoint;
                sidebarModel.setWidth(newWidth);
            } else if (newWidth + dragResistance < snapPoint && dragDirection == "-") {
                newWidth = minWidth;
                sidebarModel.setWidth(newWidth);
            } else if (newWidth > snapPoint) {
                sidebarModel.setWidth(newWidth);
            }
        } else {
            sidebarModel.setWidth(newWidth);
        }
    }

    @boundMethod
    stopResizing() {
        mobx.action(() => {
            this.props.sidebarModel.isDragging.set(false);
        })();

        document.removeEventListener("mousemove", this.onMouseMove);
        document.removeEventListener("mouseup", this.stopResizing);
        document.body.style.cursor = "";
    }

    @boundMethod
    handleToggleCollapse() {
        const { sidebarModel } = this.props;
        const isCollapsed = sidebarModel.isCollapsed.get();
        const defaultWidth = sidebarModel.defaultWidth.get();
        if (isCollapsed) {
            sidebarModel.expand(defaultWidth);
        } else {
            sidebarModel.collapse();
        }
    }

    render() {
        const { className, children, sidebarModel } = this.props;

        return (
            <div className={cn("sidebar", className, this.pos)} style={{ width: `${sidebarModel.width.get()}px` }}>
                <div className="sidebar-content">{children}</div>
                <div
                    className="sidebar-handle"
                    style={{
                        position: "absolute",
                        top: 0,
                        [this.pos === "left" ? "right" : "left"]: 0,
                        bottom: 0,
                        width: "5px",
                        cursor: "col-resize",
                    }}
                    onMouseDown={this.startResizing}
                    onDoubleClick={this.handleToggleCollapse}
                ></div>
            </div>
        );
    }
}

export {
    CmdStrCode,
    Toggle,
    Checkbox,
    renderCmdText,
    RemoteStatusLight,
    InlineSettingsTextEdit,
    InfoMessage,
    Markdown,
    SettingsError,
    Dropdown,
    TextField,
    InputDecoration,
    NumberField,
    PasswordField,
    Tooltip,
    Button,
    IconButton,
    LinkButton,
    Status,
    Modal,
<<<<<<< HEAD
    StatusIndicator,
    ResizableSidebar,
=======
    ShowWaveShellInstallPrompt,
>>>>>>> 0648d48b
};<|MERGE_RESOLUTION|>--- conflicted
+++ resolved
@@ -11,13 +11,10 @@
 import { If } from "tsx-control-statements/components";
 import { RemoteType, StatusIndicatorLevel } from "../../types/types";
 import ReactDOM from "react-dom";
-<<<<<<< HEAD
 import { GlobalModel, SidebarModel } from "../../model/model";
-=======
 import { GlobalModel } from "../../model/model";
 import * as appconst from "../appconst";
 import { checkKeyPressed, adaptFromReactOrNativeKeyEvent } from "../../util/keyutil";
->>>>>>> 0648d48b
 
 import { ReactComponent as CheckIcon } from "../assets/icons/line/check.svg";
 import { ReactComponent as CopyIcon } from "../assets/icons/history/copy.svg";
@@ -1247,35 +1244,6 @@
     }
 }
 
-<<<<<<< HEAD
-interface StatusIndicatorProps {
-    level: StatusIndicatorLevel;
-    className?: string;
-}
-
-class StatusIndicator extends React.Component<StatusIndicatorProps> {
-    render() {
-        const statusIndicatorLevel = this.props.level;
-        let statusIndicator = null;
-        if (statusIndicatorLevel != StatusIndicatorLevel.None) {
-            let statusIndicatorClass = null;
-            switch (statusIndicatorLevel) {
-                case StatusIndicatorLevel.Output:
-                    statusIndicatorClass = "output";
-                    break;
-                case StatusIndicatorLevel.Success:
-                    statusIndicatorClass = "success";
-                    break;
-                case StatusIndicatorLevel.Error:
-                    statusIndicatorClass = "error";
-                    break;
-            }
-            statusIndicator = (
-                <div
-                    className={`${this.props.className} fa-sharp fa-solid fa-circle-small status-indicator ${statusIndicatorClass}`}
-                ></div>
-            );
-=======
 function ShowWaveShellInstallPrompt(callbackFn: () => void) {
     let message: string = `
 In order to use Wave's advanced features like unified history and persistent sessions, Wave installs a small, open-source helper program called WaveShell on your remote machine.  WaveShell does not open any external ports and only communicates with your *local* Wave terminal instance over ssh.  For more information please see [the docs](https://docs.waveterm.dev/reference/waveshell).        
@@ -1290,7 +1258,6 @@
     prtn.then((confirm) => {
         if (!confirm) {
             return;
->>>>>>> 0648d48b
         }
         if (callbackFn) {
             callbackFn();
@@ -1467,10 +1434,6 @@
     LinkButton,
     Status,
     Modal,
-<<<<<<< HEAD
-    StatusIndicator,
     ResizableSidebar,
-=======
     ShowWaveShellInstallPrompt,
->>>>>>> 0648d48b
 };