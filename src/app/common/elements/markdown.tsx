// Copyright 2023, Command Line Inc.
// SPDX-License-Identifier: Apache-2.0

import * as React from "react";
import * as mobxReact from "mobx-react";
import ReactMarkdown from "react-markdown";
import remarkGfm from "remark-gfm";
import { clsx } from "clsx";
import { GlobalModel } from "@/models";
import { v4 as uuidv4 } from "uuid";

import "./markdown.less";
import { boundMethod } from "autobind-decorator";

function LinkRenderer(props: any): any {
    let newUrl = "https://extern?" + encodeURIComponent(props.href);
    return (
        <a href={newUrl} target="_blank" rel={"noopener"}>
            {props.children}
        </a>
    );
}

function HeaderRenderer(props: any, hnum: number): any {
    return <div className={clsx("title", "is-" + hnum)}>{props.children}</div>;
}

function CodeRenderer(props: any): any {
    return <code>{props.children}</code>;
}

@mobxReact.observer
class CodeBlockMarkdown extends React.Component<
    { children: React.ReactNode; codeSelectSelectedIndex?: number; uuid: string },
    {}
> {
    blockIndex: number;
    blockRef: React.RefObject<HTMLPreElement>;

    constructor(props) {
        super(props);
        this.blockRef = React.createRef();
        this.blockIndex = GlobalModel.inputModel.addCodeBlockToCodeSelect(this.blockRef, this.props.uuid);
    }

    @boundMethod
    handleClick(e: React.MouseEvent<HTMLPreElement>) {
        console.log("this.blockIndex", this.blockIndex);
        GlobalModel.inputModel.setCodeSelectSelectedCodeBlock(this.blockIndex);
    }

    render() {
<<<<<<< HEAD
        console.log("this.blockIndex", this.blockIndex);
        let selected = this.blockIndex == this.props.codeSelectSelectedIndex;
        return (
            <pre ref={this.blockRef} className={cn({ selected: selected })} onClick={this.handleClick}>
=======
        let clickHandler: (e: React.MouseEvent<HTMLElement>, blockIndex: number) => void;
        let inputModel = GlobalModel.inputModel;
        clickHandler = (e: React.MouseEvent<HTMLElement>, blockIndex: number) => {
            const sel = window.getSelection();
            if (sel?.toString().length == 0) {
                inputModel.setCodeSelectSelectedCodeBlock(blockIndex);
            }
        };
        let selected = this.blockIndex == this.props.codeSelectSelectedIndex;
        return (
            <pre
                ref={this.blockRef}
                className={clsx({ selected: selected })}
                onClick={(event) => clickHandler(event, this.blockIndex)}
            >
>>>>>>> de271d38
                {this.props.children}
            </pre>
        );
    }
}

@mobxReact.observer
class Markdown extends React.Component<
    { text: string; style?: any; extraClassName?: string; codeSelect?: boolean },
    {}
> {
    curUuid: string;

    constructor(props) {
        super(props);
        this.curUuid = uuidv4();
    }

    @boundMethod
    codeBlockRenderer(props: any, codeSelect: boolean, codeSelectIndex: number, curUuid: string): any {
        if (codeSelect) {
            return (
                <CodeBlockMarkdown codeSelectSelectedIndex={codeSelectIndex} uuid={curUuid}>
                    {props.children}
                </CodeBlockMarkdown>
            );
        } else {
            const clickHandler = (e: React.MouseEvent<HTMLElement>) => {
                let blockText = (e.target as HTMLElement).innerText;
                if (blockText) {
                    blockText = blockText.replace(/\n$/, ""); // remove trailing newline
                    navigator.clipboard.writeText(blockText);
                }
            };
            return <pre onClick={(event) => clickHandler(event)}>{props.children}</pre>;
        }
    }

    render() {
        let { text } = this.props;
        let codeSelect = this.props.codeSelect;
        let curCodeSelectIndex = GlobalModel.inputModel.getCodeSelectSelectedIndex();
        let markdownComponents = {
            a: LinkRenderer,
            h1: (props) => HeaderRenderer(props, 1),
            h2: (props) => HeaderRenderer(props, 2),
            h3: (props) => HeaderRenderer(props, 3),
            h4: (props) => HeaderRenderer(props, 4),
            h5: (props) => HeaderRenderer(props, 5),
            h6: (props) => HeaderRenderer(props, 6),
            code: (props) => CodeRenderer(props),
            pre: (props) => this.codeBlockRenderer(props, codeSelect, curCodeSelectIndex, this.curUuid),
        };
        return (
            <div className={clsx("markdown content", this.props.extraClassName)} style={this.props.style}>
                <ReactMarkdown remarkPlugins={[remarkGfm]} components={markdownComponents}>
                    {text}
                </ReactMarkdown>
            </div>
        );
    }
}

export { Markdown };<|MERGE_RESOLUTION|>--- conflicted
+++ resolved
@@ -50,28 +50,10 @@
     }
 
     render() {
-<<<<<<< HEAD
         console.log("this.blockIndex", this.blockIndex);
         let selected = this.blockIndex == this.props.codeSelectSelectedIndex;
         return (
-            <pre ref={this.blockRef} className={cn({ selected: selected })} onClick={this.handleClick}>
-=======
-        let clickHandler: (e: React.MouseEvent<HTMLElement>, blockIndex: number) => void;
-        let inputModel = GlobalModel.inputModel;
-        clickHandler = (e: React.MouseEvent<HTMLElement>, blockIndex: number) => {
-            const sel = window.getSelection();
-            if (sel?.toString().length == 0) {
-                inputModel.setCodeSelectSelectedCodeBlock(blockIndex);
-            }
-        };
-        let selected = this.blockIndex == this.props.codeSelectSelectedIndex;
-        return (
-            <pre
-                ref={this.blockRef}
-                className={clsx({ selected: selected })}
-                onClick={(event) => clickHandler(event, this.blockIndex)}
-            >
->>>>>>> de271d38
+            <pre ref={this.blockRef} className={clsx({ selected: selected })} onClick={this.handleClick}>
                 {this.props.children}
             </pre>
         );
