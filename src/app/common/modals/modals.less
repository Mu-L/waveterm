@import "../../../app/common/themes/themes.less";

// modal css (also includes settings-field)

.modal {
    z-index: 105;

    .modal-background {
        background-color: @base-background-transparent;
    }
}

.modal.settings-modal {
    footer {
        justify-content: center;

        .button {
            margin-left: 20px;
        }

        .button:first-child {
            margin-left: 0;
        }
    }

    .dropdown {
        .dropdown-menu .dropdown-content {
            .dropdown-item {
                color: @term-white;
                cursor: pointer;
                &:hover {
                    background-color: #333;
                }
            }
        }

        .dropdown-menu {
            max-height: 120px;
            overflow: auto;
        }
    }
}

.modal.prompt-modal {
    .modal-content {
        border-radius: 5px;
        background: @base-background;
        box-shadow: 0px 2px 2px 0 rgba(255, 255, 255, 0.1), 0px 4px 5px 0 rgba(255, 255, 255, 0.2),
            0px 0px 5px 2.5px rgba(255, 255, 255, 0.5);
        padding-bottom: 0.5em;
    }

    header {
        display: flex;
        flex-direction: row;
        padding: 10px;
        position: relative;
        background-color: @background-session-components-solid;

        .modal-title {
            color: @base-color;
            font-size: 1.5em;
            .icon {
                display: inline;
                width: 1em;
                height: 1em;
                margin-right: 1em;
                vertical-align: middle;
            }
        }

        .close-icon {
            position: absolute;
            right: 1em;
            top: 0.8em;
            cursor: pointer;
            width: 1.5em;
            height: 1.5em;
            border-radius: 50%;
            svg {
                width: 1.5em;
                height: 1.5em;
                fill: @base-color;
            }
        }
    }

    .inner-content {
        padding: 1em;
        margin: 0;
        border-top: 1px solid fade(@base-border, 50%);
        .icon {
            display: inline;
            width: 1em;
            height: 1em;
        }
        &.is-hidden {
            display: none;
        }
        .dropdown-trigger button {
            justify-content: flex-start;
            display: flex;
            color: @base-color;
            border: none !important;
            &:hover {
                box-shadow: none;
            }
        }
    }

    footer {
        display: flex;
        flex-direction: row;
        align-items: center;
        padding: 15px 10px 10px 10px;
    }
}

.screen-settings-modal {
    width: 640px;

    .wave-modal-content {
        gap: 24px;

        .wave-modal-body {
            display: flex;
            padding: 0px 20px;
            flex-direction: column;
            align-items: flex-start;
            gap: 4px;
            align-self: stretch;
            width: 100%;

            .screen-settings-dropdown {
                width: 412px;

                .lefticon {
                    position: absolute;
                    top: 50%;
                    left: 16px;
                    transform: translateY(-50%);

                    .globe-icon {
                        width: 16px;
                        height: 16px;
                        flex-shrink: 0;
                    }

                    .status-icon {
                        position: absolute;
                        left: 7px;
                        top: 8px;
                    }
                }
            }

            .archived-label,
            .actions-label {
                div:first-child {
                    margin-right: 5px;
                }
                div:last-child i {
                    font-size: 13px;
                }
            }
        }
    }
}

.screen-settings-tooltip .wave-tooltip-icon {
    i {
        font-size: 13px;
    }
}

.session-settings-modal {
    width: 640px;

    .wave-modal-content {
        gap: 24px;

        .wave-modal-body {
            display: flex;
            padding: 0px 20px;
            flex-direction: column;
            align-items: flex-start;
            gap: 4px;
            align-self: stretch;
            width: 100%;
        }
    }
}

.line-settings-modal {
    width: 640px;

    .wave-modal-content {
        gap: 24px;

        .wave-modal-body {
            display: flex;
            padding: 0px 20px;
            flex-direction: column;
            align-items: flex-start;
            gap: 4px;
            align-self: stretch;
            width: 100%;

            .settings-input .hotkey {
                color: @text-secondary;
            }
        }
    }
}

.client-settings-modal {
    width: 640px;

    .wave-modal-content {
        gap: 24px;

        .wave-modal-body {
            display: flex;
            padding: 0px 20px;
            flex-direction: column;
            align-items: flex-start;
            gap: 4px;
            align-self: stretch;
            width: 100%;
        }
    }
}

<<<<<<< HEAD
=======
.erconn-modal {
    width: 502px;
    min-height: 411px;

    .wave-modal-content {
        gap: 20px;

        .wave-modal-body {
            display: flex;
            padding: 0px 20px;
            flex-direction: column;
            align-items: flex-start;
            gap: 12px;
            align-self: stretch;
            width: 100%;

            > div {
                width: 100%;
            }

            .name-actions-section {
                margin-bottom: 10px;
                display: flex;
                flex-direction: column;
                align-items: flex-start;
                gap: 12px;

                .name {
                    color: @term-bright-white;
                    font-size: 15px;
                    font-weight: 500;
                    line-height: 20px;
                }

                .header-actions {
                    display: flex;
                    justify-content: flex-end;
                    align-items: flex-start;

                    .wave-button {
                        padding: 4px 15px;
                        font-size: 11px;
                        margin-right: 8px;
                    }
                }
            }
        }
    }
}

.alert-modal {
    width: 510px;

    .wave-modal-content {
        .wave-modal-body {
            padding: 40px 20px;

            .dontshowagain-text {
                margin-top: 15px;
            }
        }
    }
}

.rconndetail-modal {
    width: 631px;
    min-height: 565px;

    .wave-modal-content {
        display: flex;
        padding-bottom: 0px;
        flex-direction: column;
        align-items: center;
        gap: 20px;
        flex-shrink: 0;

        .wave-modal-body {
            display: flex;
            padding: 0px 20px;
            align-items: flex-start;
            width: 100%;
            display: flex;
            flex-direction: column;
            gap: 16px;
            align-self: stretch;

            .name-header-actions-wrapper {
                display: flex;
                flex-direction: column;
                align-items: flex-start;
                gap: 12px;

                .name-wrapper {
                    display: flex;
                    flex-direction: row;
                }

                .rconndetail-name {
                    color: @term-bright-white;
                    font-size: 15px;
                    font-weight: 500;
                    line-height: 20px;
                }

                .header-actions {
                    display: flex;
                    justify-content: flex-end;
                    align-items: flex-start;

                    .wave-button {
                        padding: 4px 15px;
                        font-size: 11px;
                        margin-right: 8px;
                    }
                }
            }

            .remote-detail {
                .settings-field {
                    display: flex;
                    flex-direction: row;
                    align-items: center;

                    .settings-label {
                        font-weight: bold;
                        width: 12em;
                        display: flex;
                        flex-direction: row;
                        align-items: center;
                    }

                    .settings-input {
                        display: flex;
                        flex-direction: row;
                        align-items: center;
                        color: @term-white;
                    }
                }

                .settings-field:not(:first-child) {
                    margin-top: 4px;
                }

                .status {
                    display: flex;
                    height: 30px;
                    padding: 3px 8px;
                    align-items: center;
                    gap: 8px;
                    align-self: stretch;
                    border-radius: 6px;
                    background: rgba(241, 246, 243, 0.08);
                }

                .terminal-wrapper {
                    width: 100%;
                    margin-top: 5px;

                    .terminal-connectelem {
                        height: 163px !important; // Needed to override plugin height

                        .xterm-viewport {
                            display: flex;
                            padding: 6px 10px;
                            gap: 8px;
                            align-items: flex-start;
                            align-self: stretch;
                            border-radius: 6px;
                            border: 1px solid var(--element-separator, rgba(241, 246, 243, 0.15));
                            background: #080a08;
                            height: 163px !important; // Needed to override plugin height
                        }

                        .xterm-screen {
                            padding: 10px;
                            width: 541px !important; // Needed to override plugin width
                        }
                    }
                }
            }
        }
    }
}

.wave-button.color-standard {
    color: @term-white;
    background: rgba(255, 255, 255, 0.12);

    &:hover {
        color: @term-white;
    }
}

.wave-button-link {
    display: flex;
    padding: 6px 16px;
    align-items: center;
    gap: var(--sizing-2-xs, 4px);
    border-radius: 6px;
    background: var(--overlays-white-6, rgba(255, 255, 255, 0.12));
    cursor: pointer;
}

.wave-modal-section {
    display: flex;
    align-items: center;
    gap: 16px;
    align-self: stretch;
    width: 100%;
}

.modal.welcome-modal {
    footer {
        .prev-button {
            margin-left: 15px;
            width: 100px;
        }

        .prev-spacer {
            margin-left: 15px;
            width: 100px;
        }

        .next-button {
            margin-right: 15px;
            width: 100px;
        }

        .dots {
            i {
                margin-left: 5px;
            }
        }
    }
}

>>>>>>> b4f9a4f0
.client-settings-modal {
    .settings-field {
        .settings-label {
            width: 157px;
        }
        .dropdown-menu {
            min-width: 7.25em;
            max-width: 7.25em;
        }
    }
}

.settings-field {
    display: flex;
    flex-direction: row;
    align-items: center;

    &.settings-field.sub-field {
        .settings-label {
            font-weight: normal;

            text-align: right;
            padding-right: 20px;
        }
    }

    &.settings-error {
        color: @term-red;
        margin-top: 20px;
        padding: 10px;
        border-radius: 5px;
        background-color: #200707;
        border: 1px solid @term-red;
        font-weight: bold;

        .error-dismiss {
            padding: 2px;
            cursor: pointer;
        }
    }

    .settings-label {
        font-weight: bold;
        width: 12em;
        display: flex;
        flex-direction: row;
        align-items: center;
        .info-message {
            margin-left: 5px;
        }
    }

    .settings-input {
        display: flex;
        flex-direction: row;
        align-items: center;

        &.settings-clickable {
            cursor: pointer;
        }

        &.inline-edit.edit-active {
            input.input {
                padding: 0;
                height: 20px;
            }

            .button {
                height: 20px;
            }
        }

        input {
            padding: 4px;
            border-radius: 3px;
        }

        .control {
            .icon {
                width: 1.5em;
                height: 1.5em;
                margin: 0;
            }
        }

        .tab-color-icon.color-default path {
            fill: @tab-green;
        }
        .tab-color-icon.color-green path {
            fill: @tab-green;
        }
        .tab-color-icon.color-orange path {
            fill: @tab-orange;
        }
        .tab-color-icon.color-red path {
            fill: @tab-red;
        }
        .tab-color-icon.color-yellow path {
            fill: @tab-yellow;
        }
        .tab-color-icon.color-blue path {
            fill: @tab-blue;
        }
        .tab-color-icon.color-mint path {
            fill: @tab-mint;
        }
        .tab-color-icon.color-cyan path {
            fill: @tab-cyan;
        }
        .tab-color-icon.color-white path {
            fill: @tab-white;
        }
        .tab-color-icon.color-violet path {
            fill: @tab-violet;
        }
        .tab-color-icon.color-pink path {
            fill: @tab-pink;
        }

        .tab-colors,
        .tab-icons {
            display: flex;
            flex-direction: row;
            align-items: center;

            .tab-color-sep,
            .tab-icon-sep {
                padding-left: 10px;
                padding-right: 10px;
                font-weight: bold;
            }

            .tab-color-icon,
            .tab-icon-icon {
                width: 1.1em;
                vertical-align: middle;
            }

            .tab-color-name,
            .tab-icon-name {
                margin-left: 1em;
            }

            .tab-color-select,
            .tab-icon-select {
                cursor: pointer;
                margin: 5px;
                &:hover {
                    outline: 2px solid white;
                }
            }
        }

        .action-text {
            margin-left: 20px;

            color: @term-red;
        }

        .settings-share-link {
            width: 160px;
        }
    }

    &:not(:first-child) {
        margin-top: 10px;
    }
}<|MERGE_RESOLUTION|>--- conflicted
+++ resolved
@@ -7,6 +7,77 @@
 
     .modal-background {
         background-color: @base-background-transparent;
+    }
+}
+
+.tos-modal {
+    a:hover {
+        text-decoration: underline;
+    }
+}
+
+.disconnected-modal {
+    .wave-modal-content {
+        .wave-modal-body {
+            padding: 0;
+
+            .modal-content {
+                footer {
+                    .footer-text-link {
+                        color: @term-white;
+                        cursor: pointer;
+                    }
+                }
+            }
+
+            .inner-content {
+                .log {
+                    height: 335px;
+                    margin-bottom: 20px;
+                    overflow: auto;
+
+                    &::-webkit-scrollbar-track,
+                    &::-webkit-scrollbar-thumb,
+                    &::-webkit-scrollbar-corner {
+                        display: none;
+                    }
+
+                    &:hover::-webkit-scrollbar-thumb {
+                        display: block;
+                    }
+
+                    pre {
+                        color: @term-white;
+                        background-color: @term-black;
+                    }
+                }
+            }
+        }
+
+        .wave-modal-footer {
+            button:first-child {
+                color: @term-green;
+            }
+        }
+    }
+}
+
+.modal.prompt-modal.client-stop-modal {
+    footer {
+        justify-content: center;
+    }
+
+    .inner-content {
+        display: flex;
+        flex-direction: column;
+        padding: 20px;
+        .progress-container {
+            margin-top: 20px;
+        }
+        .progress-text {
+            color: @term-white;
+            align-self: center;
+        }
     }
 }
 
@@ -116,6 +187,243 @@
     }
 }
 
+.tos-modal {
+    width: 640px;
+
+    .wave-modal-content .wave-modal-body {
+        padding: 32px 48px;
+        gap: 8px;
+
+        .wave-modal-body-inner {
+            gap: 24px;
+            display: flex;
+            flex-direction: column;
+
+            header.tos-header {
+                flex-direction: column;
+                gap: var(--sizing-sm, 12px);
+                border-bottom: none;
+                padding: 0;
+
+                .modal-title {
+                    text-align: center;
+                    font-size: 20px;
+                    font-weight: 300;
+                }
+
+                .modal-subtitle {
+                    color: @term-white;
+                    text-align: center;
+
+                    font-style: normal;
+                    font-weight: 300;
+                    line-height: 20px;
+                }
+            }
+
+            .content.tos-content {
+                display: flex;
+                flex-direction: column;
+                align-items: flex-start;
+                gap: 32px;
+                width: 100%;
+                margin-bottom: 0;
+
+                .item {
+                    display: flex;
+                    width: 100%;
+                    align-items: center;
+                    gap: 16px;
+
+                    .item-inner {
+                        display: flex;
+                        flex-direction: column;
+                        align-items: flex-start;
+                        gap: 4px;
+                        flex: 1 0 0;
+
+                        .item-title {
+                            color: @term-bright-white;
+                            font-style: normal;
+                            line-height: 20px;
+                        }
+
+                        .item-text {
+                            color: @term-white;
+                            font-style: normal;
+                            line-height: 20px;
+                        }
+
+                        .item-field {
+                            display: flex;
+                            align-items: center;
+                            gap: 8px;
+                        }
+                    }
+                }
+            }
+
+            footer {
+                .item-text {
+                    text-align: center;
+                }
+
+                .button-wrapper {
+                    display: flex;
+                    flex-direction: row;
+                    align-items: center;
+                    justify-content: center;
+
+                    button {
+                        font-size: 12.5px !important;
+                        margin-top: 16px;
+                    }
+
+                    button.disabled-button {
+                        cursor: default;
+                    }
+                }
+            }
+        }
+    }
+}
+
+.about-modal {
+    .wave-modal-content {
+        gap: 24px;
+
+        .wave-modal-body {
+            margin-bottom: 0;
+            display: flex;
+            flex-direction: column;
+            align-items: flex-start;
+            gap: 24px;
+
+            .about-section {
+                display: flex;
+                align-items: center;
+                gap: 16px;
+                align-self: stretch;
+                width: 100%;
+
+                .logo-wrapper {
+                    width: 72px;
+                    height: 72px;
+                    flex-shrink: 0;
+
+                    img {
+                        border-radius: 10px;
+                    }
+                }
+
+                .text-wrapper {
+                    display: flex;
+                    align-items: flex-start;
+                    flex-direction: column;
+                    gap: 4px;
+                    align-self: stretch;
+                    font-style: normal;
+                    line-height: 20px;
+
+                    div:first-child {
+                        color: @term-bright-white;
+                        font-size: 14.5px;
+                    }
+
+                    div:last-child {
+                        color: @term-white;
+                        text-align: left;
+                    }
+                }
+
+                .status {
+                    div {
+                        display: flex;
+                        align-items: center;
+                        margin-bottom: 5px;
+
+                        i {
+                            font-size: 16px;
+                            margin-right: 10px;
+                        }
+                    }
+
+                    div:first-child + div {
+                        color: @term-white;
+                    }
+                }
+
+                .status.updated {
+                    div {
+                        display: flex;
+                        align-items: center;
+                        margin-bottom: 5px;
+
+                        i {
+                            color: @term-green;
+                        }
+                    }
+                }
+
+                .status.outdated {
+                    div {
+                        i {
+                            color: @term-yellow;
+                        }
+                    }
+
+                    button {
+                        margin-top: 5px;
+                    }
+                }
+            }
+
+            .about-section:nth-child(3) {
+                display: flex;
+                align-items: flex-start;
+                gap: 10px;
+
+                .wave-button-link {
+                    display: flex;
+                    align-items: center;
+
+                    i {
+                        font-size: 16px;
+                    }
+                }
+            }
+
+            .about-section:last-child {
+                margin-bottom: 24px;
+                color: @term-white;
+            }
+        }
+    }
+}
+
+.crconn-modal {
+    width: 452px;
+    min-height: 411px;
+
+    .wave-modal-content {
+        gap: 24px;
+
+        .wave-modal-body {
+            display: flex;
+            padding: 0px 20px;
+            flex-direction: column;
+            align-items: flex-start;
+            gap: 12px;
+            align-self: stretch;
+            width: 100%;
+
+            > div {
+                width: 100%;
+            }
+        }
+    }
+}
+
 .screen-settings-modal {
     width: 640px;
 
@@ -167,6 +475,89 @@
     }
 }
 
+.tabswitcher-modal {
+    width: 452px;
+    min-height: 384px;
+
+    .wave-modal-content {
+        .wave-modal-body {
+            display: flex;
+            padding: 0px;
+            flex-direction: column;
+            align-items: flex-start;
+            align-self: stretch;
+            width: 100%;
+
+            .textfield-wrapper {
+                padding: 20px 20px 0px;
+
+                .wave-input-decoration.start-position {
+                    height: 100%;
+
+                    .tabswitcher-search-prefix {
+                        opacity: 0.5;
+                        font-size: 13px;
+                    }
+                }
+            }
+
+            .list-container {
+                overflow: hidden;
+                padding: 10px 0 20px;
+                width: 100%;
+            }
+
+            .list-container-inner {
+                width: 100%;
+                max-height: 300px;
+                overflow-y: scroll;
+                padding: 0 16px 0 20px;
+
+                &::-webkit-scrollbar-thumb {
+                    display: none;
+                }
+
+                &:hover::-webkit-scrollbar-thumb {
+                    display: block;
+                }
+
+                .options-list {
+                    width: 100%;
+
+                    .search-option {
+                        padding: 5px 5px 5px 8px;
+                        display: flex;
+                        align-items: center;
+                        border: 1px solid transparent;
+                        width: 100%;
+                        overflow: hidden;
+
+                        div.tabname {
+                            flex-grow: 1;
+                            overflow: hidden;
+                            text-overflow: ellipsis;
+                            white-space: nowrap;
+                            padding-right: 5px;
+                        }
+
+                        div.icon {
+                            flex-shrink: 0;
+                            width: 20px;
+                            margin-right: 6px;
+                        }
+                    }
+
+                    .focused-option {
+                        border: 1px solid rgba(241, 246, 243, 0.15);
+                        border-radius: 4px;
+                        background: rgba(255, 255, 255, 0.06);
+                    }
+                }
+            }
+        }
+    }
+}
+
 .screen-settings-tooltip .wave-tooltip-icon {
     i {
         font-size: 13px;
@@ -231,8 +622,6 @@
     }
 }
 
-<<<<<<< HEAD
-=======
 .erconn-modal {
     width: 502px;
     min-height: 411px;
@@ -469,7 +858,6 @@
     }
 }
 
->>>>>>> b4f9a4f0
 .client-settings-modal {
     .settings-field {
         .settings-label {
